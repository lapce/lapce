# Changelog

## Unreleased

### Features/Changes

### Bug Fixes

<<<<<<< HEAD
- Fix mouse wheel scrolling when viewing diff (<https://github.com/lapce/lapce/issues/3821>)
=======
- Fix editor tabs not selectable while appearing selectable
- Fix flickering when reordering editor tabs
>>>>>>> 707f94d4

## 0.4.5

### Bug Fixes

- Fix missing/incorrect metadata for Linux packages using AppStream metainfo
- Fix incorrect version in macOS/Windows package metadata
- Fix rendering issues when using custom scale display (<https://github.com/lapce/lapce/issues/3795>)

## 0.4.4

### Features/Changes

- Update Fedora releases to use 41/42
- Update Alpine to latest (used for building portable lapce-proxy)
- Remove Ubuntu Focal (20.04)

### Bug Fixes

- Fix dropdown menu disappearing after releasing mouse button (<https://github.com/lapce/lapce/issues/3786>)
- Fix issue with cargo vendoring due to duplicate `dpi` crate

## 0.4.3

### Features/Changes

- Add Ubuntu 24.04 LTS (noble) build
- Use Diff syntax for files with .diff/.patch extensions by default.
- Update titles of file dialogs for better clarity
- Bump to Rust 2024 Edition
- Implement "Find References" panel
- Implement "Go To Implementation" panel

### Bug Fixes

- Fix pointer event not working on plugin panel
- Fix rename/new file editor in file explorer is too small

## 0.4.2

### Features/Changes

- Implement "Run in terminal"
- Implement document symbols in a panel
- Implement "Go To Location" functionality in the Diff editor.
- Implement on screen find which is similar to `f` in vim but for the whole screen.
- Make file explorer horizontal scrollable
- Implement "Reveal in system file explorer"

### Bug Fixes

- Fix markdown syntax highlighting
- Fix click issue on window error message

## 0.4.1

### Features/Changes

- Add fedora builds
- Finish tree sitter dynamic libary support by downloading from https://github.com/lapce/tree-sitter-grammars
- Saves scale configuration in settings to restore at startup
- text in ui can be selected and copied
- add right click context menu for editor tab
- terminal: added support for Alt+ some character input
- Terminal: right-click to add "clear all" function
- terminal: double-click to maximize bottom
- initial lsp code lens support for rust-analyzer
- Context menu for "reveal file in explorer"
- support rust-analyzer's notification "experimental/serverStatus"
- jump to definition support in Inlay Hints
- "Show Call Hierarchy" support
- Add proxy support and retry to all HTTPS GET requests.
- Implement the drag-and-drop to open file/folder

### Bug Fixes

- [#3203](https://github.com/lapce/lapce/pull/3203): Fallback to default theme is theme key is not found
- use windows subsystem to prevent console running
- reimplement gotodefinition on cmd/ctrl+click
- fix crash on tinyskia renderer
- show file status for scratch documents
- fix crash due to locale_config

## 0.4.0

### Features/Changes

- [#2723](https://github.com/lapce/lapce/pull/2723): Line wrapping based on width (no column-based yet)
- [#1277](https://github.com/lapce/lapce/pull/1277): Error message prompted on missing git user.email and/or user.name
- [#2910](https://github.com/lapce/lapce/pull/2910): Files can be compared in the diff editor
- [#2918](https://github.com/lapce/lapce/pull/2918): Allow searching the shortcuts overview by shortcut (e.g. "Ctrl+P") or when condition (e.g. "list_focus")
- [#2955](https://github.com/lapce/lapce/pull/2955): Using glob patterns to hide files or directories in explorer
- [#3026](https://github.com/lapce/lapce/pull/3026): Add missing file explorer context menu entries
- [#3047](https://github.com/lapce/lapce/pull/3047): Add support for different CrLf/Lf line endings per-file
- [#3053](https://github.com/lapce/lapce/pull/3053): Add tooltips to various places
- [#3069](https://github.com/lapce/lapce/pull/3069): Allow color variables for themes
- [#3086](https://github.com/lapce/lapce/pull/3086): Add folding to panels
- [#3095](https://github.com/lapce/lapce/pull/3095): Add option to hide the Open Editors section in the explorer
- [#3096](https://github.com/lapce/lapce/pull/3096): Add source control status coloring to file explorer
- [#2989](https://github.com/lapce/lapce/pull/2989): Add building packages for linux distros
- [#3123](https://github.com/lapce/lapce/pull/3123): Swap sled to plain text file for db

### Bug Fixes

- [#2779](https://github.com/lapce/lapce/pull/2779): Fix files detection on fresh git/VCS repository
- [#3031](https://github.com/lapce/lapce/pull/3031): Fix find not receiving inputs when clicked
- [#3142](https://github.com/lapce/lapce/pull/3142): Fix terminal default profile saving incorrectly
- [#3158](https://github.com/lapce/lapce/pull/3158): Fix ShowHover command for showing hover with keybind
- [#3119](https://github.com/lapce/lapce/pull/3119): Fix non US keyboard layout

## 0.3.1

### Features/Changes

### Bug Fixes

- [#2754](https://github.com/lapce/lapce/pull/2754): Don't mark nonexistent files as read only (fix saving new files)
- [#2819](https://github.com/lapce/lapce/issues/2819): `Save Without Formatting` doesn't save the file

## 0.3.0

### Features/Changes

- [#2190](https://github.com/lapce/lapce/pull/2190): Rewrite with Floem UI
- [#2425](https://github.com/lapce/lapce/pull/2425): Reimplement completion lens
- [#2498](https://github.com/lapce/lapce/pull/2498): Show Lapce as an option when doing "Open With..." on Linux
- [#2549](https://github.com/lapce/lapce/pull/2549): Implement multi-line vim-motion yank and delete (`3dd`, `2yy`, etc.)
- [#2553](https://github.com/lapce/lapce/pull/2553): Implement search and replace
- [#1809](https://github.com/lapce/lapce/pull/1809): Implement debug adapter protocol

### Bug Fixes

- [#2650](https://github.com/lapce/lapce/pull/2650): Inform language servers that Lapce supports LSP diagnostics

## 0.2.8

### Features/Changes

- [#1964](https://github.com/lapce/lapce/pull/1964): Add option to open files at line/column
- [#2403](https://github.com/lapce/lapce/pull/2403): Add basic Vim marks feature

### Bug Fixes

## 0.2.7

### Features/Changes

### Bug Fixes

- [#2209](https://github.com/lapce/lapce/pull/2209): Fix macOS crashes
- [#2228](https://github.com/lapce/lapce/pull/2228): Fix `.desktop` entry to properly associate with Lapce on Wayland

## 0.2.6

### Breaking changes

- [#1820](https://github.com/lapce/lapce/pull/1820): Add remote svg icon colour to theme, disable plugin settings when none are available
- [#1988](https://github.com/lapce/lapce/pull/1987): Replace modal status background with background/foreground theme keys

### Features/Changes

- [#1899](https://github.com/lapce/lapce/pull/1899): Improve sorting files with numbers
- [#1831](https://github.com/lapce/lapce/pull/1831): Plugin settings shown on right click
- [#1830](https://github.com/lapce/lapce/pull/1830): Adds Clojure language support
- [#1835](https://github.com/lapce/lapce/pull/1835): Add mouse keybinds
- [#1856](https://github.com/lapce/lapce/pull/1856): Highlight git/VCS modified files in explorer, palette, and buffer tabs
- [#1574](https://github.com/lapce/lapce/pull/1574): Panel sections can be expanded/collapsed
- [#1938](https://github.com/lapce/lapce/pull/1938): Use dropdown for theme selection in settings
- [#1960](https://github.com/lapce/lapce/pull/1960): Add sticky headers and code lens for PHP
- [#1968](https://github.com/lapce/lapce/pull/1968): Completion lens (disabled by default)
  - ![image](https://user-images.githubusercontent.com/13157904/211959283-c3229cfc-28d7-4676-a50d-aec7d47cde9f.png)
- [#1972](https://github.com/lapce/lapce/pull/1972): Add file duplication option in fs tree context menu
- [#1991](https://github.com/lapce/lapce/pull/1991): Implement rendering of images in markdown views
- [#2004](https://github.com/lapce/lapce/pull/2004): Add ToggleHistory command
- [#2033](https://github.com/lapce/lapce/pull/2033): Add setting for double click delay (Currently only works for opening file from the explorer)
- [#2045](https://github.com/lapce/lapce/pull/2045): Add 'Rename Symbol' option on right-click
- [#2071](https://github.com/lapce/lapce/pull/2071): Add command and keybinds to delete line
- [#2073](https://github.com/lapce/lapce/pull/2073): Add Ctrl+{a,e,k} keybinds on macOS
- [#2128](https://github.com/lapce/lapce/pull/2128): Add Lapce app icon to logo collection
- [#2127](https://github.com/lapce/lapce/pull/2127): Extended double-click options with file-only and file + folders mode
- [#1944](https://github.com/lapce/lapce/pull/1944): Add filter input in git branch selection
  - ![image](https://user-images.githubusercontent.com/4404609/211232461-293e3b31-4e17-457e-825c-3018699a6fc2.png)

### Bug Fixes

- [#1911](https://github.com/lapce/lapce/pull/1911): Fix movement on selections with left/right arrow keys
- [#1939](https://github.com/lapce/lapce/pull/1939): Fix saving/editing newly saved-as files
- [#1971](https://github.com/lapce/lapce/pull/1971): Fix up/down movement on first/last line
- [#2036](https://github.com/lapce/lapce/pull/2036): Fix movement on selections with up/down arrow keys
- [#2056](https://github.com/lapce/lapce/pull/2056): Fix default directory of remote session file picker
- [#2072](https://github.com/lapce/lapce/pull/2072): Fix connection issues from Windows to lapce proxy
- [#2069](https://github.com/lapce/lapce/pull/2045): Fix not finding git repositories in parent path
- [#2131](https://github.com/lapce/lapce/pull/2131): Fix overwriting symlink
- [#2188](https://github.com/lapce/lapce/pull/2188): Fix auto closing matching pairs in inappropriate inputs

## 0.2.5

### Breaking changes

- [#1726](https://github.com/lapce/lapce/pull/1726): Add more panel theme keys, apply hover first, then current item colour

### Features/Changes

- [#1791](https://github.com/lapce/lapce/pull/1791): Add highlighting for scope lines
- [#1767](https://github.com/lapce/lapce/pull/1767): Added CMake tree-sitter syntax highlighting
- [#1759](https://github.com/lapce/lapce/pull/1759): Update C tree-sitter and highlight queries
- [#1758](https://github.com/lapce/lapce/pull/1758): Replaced dlang syntax highlighting
- [#1713](https://github.com/lapce/lapce/pull/1713): Add protobuf syntax and highlighting
- [#1720](https://github.com/lapce/lapce/pull/1720): Display signature/parameter information from LSP
- [#1723](https://github.com/lapce/lapce/pull/1723): In the palette, display the keybind for a command adjacent to it
- [#1722](https://github.com/lapce/lapce/pull/1722): Add 'Save without Formatting'; Add option to disable formatting on autosave
- [#1741](https://github.com/lapce/lapce/pull/1741): Add syntax highlighting for glsl
- [#1756](https://github.com/lapce/lapce/pull/1756): Add support for ssh port with `[user@]host[:port]`
- [#1760](https://github.com/lapce/lapce/pull/1760): Add vim motions `cw`, `ce`, `cc`, `S`, and QOL modal bind `gf`
- [#1770](https://github.com/lapce/lapce/pull/1770): Add support for terminal tabs

### Bug Fixes

- [#1771](https://github.com/lapce/lapce/pull/1771): Update tree-sitter-bash
- [#1737](https://github.com/lapce/lapce/pull/1726): Fix an issue that plugins can't be upgraded
- [#1724](https://github.com/lapce/lapce/pull/1724): Files and hidden folders no longer will be considered when trying to open a plugin base folder
- [#1753](https://github.com/lapce/lapce/pull/1753): Limit proxy search response size in order to avoid issues with absurdly long lines
- [#1805](https://github.com/lapce/lapce/pull/1805): Fix some LSP bugs causing code actions to not show up correctly

## 0.2.4

### Features/Changes

- [#1700](https://github.com/lapce/lapce/pull/1700): Add prisma syntax and highlighting
- [#1702](https://github.com/lapce/lapce/pull/1702): Improved svelte treesitter queries
- [#1690](https://github.com/lapce/lapce/pull/1690): Add codelens and sticky headers for Dart
- [#1711](https://github.com/lapce/lapce/pull/1711): Add zstd support for plugin
- [#1715](https://github.com/lapce/lapce/pull/1715): Add support for requests from plugins

### Bug Fixes

- [#1710](https://github.com/lapce/lapce/pull/1710): Fix autosave trying to save scratch files
- [#1709](https://github.com/lapce/lapce/pull/1709): Fix search result ordering
- [#1708](https://github.com/lapce/lapce/pull/1708): Fix visual issue when search panel is placed to either side panel

## 0.2.3

### Features/Changes

- [#1655](https://github.com/lapce/lapce/pull/1655): Add status foreground theme key, use author colour for plugin version
- [#1646](https://github.com/lapce/lapce/pull/1646): Fork the process when started from terminal
- [#1653](https://github.com/lapce/lapce/pull/1653): Paint plugin icons
- [#1644](https://github.com/lapce/lapce/pull/1644): Added "Reveal in File Tree" action to the editor tabs context menu
- [#1645](https://github.com/lapce/lapce/pull/1645): Add plugin search

### Bug Fixes

- [#1651](https://github.com/lapce/lapce/pull/1651): Fixed an issue where new windows would never be created after closing all windows on macOS.
- [#1637](https://github.com/lapce/lapce/issues/1637): Fix python using 7 spaces instead of 4 spaces to indent
- [#1669](https://github.com/lapce/lapce/issues/1669): It will now remember panel states when open a new project
- [#1706](https://github.com/lapce/lapce/issues/1706): Fix the issue that color can't be changed in theme settings

## 0.2.2

### Features/Changes

- [#1643](https://github.com/lapce/lapce/pull/1643): Use https://plugins.lapce.dev/ as the plugin registry
- [#1620](https://github.com/lapce/lapce/pull/1620): Added "Show Hover" keybinding that will trigger the hover at the cursor location
- [#1619](https://github.com/lapce/lapce/pull/1619):
  - Add active/inactive tab colours
  - Add primary button colour
  - Add hover effect in source control panel
  - Add colour preview in settings
- [#1617](https://github.com/lapce/lapce/pull/1617): Fixed a stack overflow that would crash lapce when attempting to sort a large number of PaletteItems
- [#1609](https://github.com/lapce/lapce/pull/1609): Add syntax highlighting for erlang
- [#1590](https://github.com/lapce/lapce/pull/1590): Added ability to open file and file diff from source control context menu
- [#1570](https://github.com/lapce/lapce/pull/1570): Added a basic tab context menu with common close actions
- [#1560](https://github.com/lapce/lapce/pull/1560): Added ability to copy active editor remote file path to clipboard
- [#1510](https://github.com/lapce/lapce/pull/1510): Added support to discard changes to a file
- [#1459](https://github.com/lapce/lapce/pull/1459): Implement icon theme system
  - **This is a breaking change for colour themes!**
  - Colour themes should now use `[color-theme]` table format in theme TOML
  - `volt.toml` now use `color-themes` and `icon-themes` keys. `themes` key is not used anymore.
- [#1554](https://github.com/lapce/lapce/pull/1554): Added XML language support
- [#1472](https://github.com/lapce/lapce/pull/1472): Added SQL language support
- [#1531](https://github.com/lapce/lapce/pull/1531): Improved Ctrl+Left command on spaces at the beginning of a line
- [#1491](https://github.com/lapce/lapce/pull/1491): Added Vim shift+c to delete remainder of line
- [#1508](https://github.com/lapce/lapce/pull/1508): Show in progress when Lapce is self updating
- [#1475](https://github.com/lapce/lapce/pull/1475): Add editor setting: "Cursor Surrounding Lines" which sets minimum number of lines above and below cursor
- [#1525](https://github.com/lapce/lapce/pull/1525): Add editor indent guide
- [#1521](https://github.com/lapce/lapce/pull/1521): Show unique paths to disambiguate same file names
- [#1452](https://github.com/lapce/lapce/pull/1452): Wrap selected text with brackets/quotes
- [#1421](https://github.com/lapce/lapce/pull/1421): Add matching bracket highlighting
- [#1541](https://github.com/lapce/lapce/pull/1541): Order palette items according to last execute time

### Bug Fixes

- [#1566](https://github.com/lapce/lapce/pull/1565)|[#1568](https://github.com/lapce/lapce/pull/1568): Use separate colour for drag and drop background
- [#1459](https://github.com/lapce/lapce/pull/1459): Fix opening currently used logfile
- [#1505](https://github.com/lapce/lapce/pull/1505): Fix proxy download for hosts with curl without -Z flag
- [#1483](https://github.com/lapce/lapce/pull/1483): Fix showing the close icon for the first tab when opening multiple tab
- [#1477](https://github.com/lapce/lapce/pull/1477): Now use `esc` to close searchbar regarless of the current focus
- [#1507](https://github.com/lapce/lapce/pull/1507): Fixed a crash when scratch buffer is closed
- [#1547](https://github.com/lapce/lapce/pull/1547): Fix infinite cycle in workspace symbol search
- [#1628](https://github.com/lapce/lapce/pull/1541): Fix kts files not being recognized

## 0.2.1

### Features/Changes

- [#1050](https://github.com/lapce/lapce/pull/1050): Collapse groups of problems in the problem list panel
- [#1165](https://github.com/lapce/lapce/pull/1165): Command to reveal item in system file explorer
- [#1196](https://github.com/lapce/lapce/pull/1196): Always show close button on focused editor tabs
- [#1208](https://github.com/lapce/lapce/pull/1208): Sticky header breadcrumbs
  - This provides a header at the top which tells you information about the current scope! Especially useful for long blocks of code
  - ![image](https://user-images.githubusercontent.com/13157904/195404556-2c329ebb-f721-4d55-aa22-56a54f8e8454.png)
  - As well, you can see that there is now a breadcrumb path to the current file.
  - A language with syntax highlighting can have this added, even without an LSP. Take a look at `language.rs` if your language isn't supported!
- [#1198](https://github.com/lapce/lapce/pull/1198): Focus current theme/language in palette
- [#1244](https://github.com/lapce/lapce/pull/1244); Prettier plugin panel
- [#1238](https://github.com/lapce/lapce/pull/1238): Improved multicursor selection
- [#1291](https://github.com/lapce/lapce/pull/1291): Use link colour for empty editor buttons
- [#1234](https://github.com/lapce/lapce/commit/07390f0c90c0700d1f69409bf48723d15090c474): Automatic line height
- [#1262](https://github.com/lapce/lapce/pull/1262): Add absolute/relative copy path to file explorer
- [#1284](https://github.com/lapce/lapce/pull/1284): Render whitespace (default: none)
  - ![image](https://user-images.githubusercontent.com/13157904/195410868-f27db85f-d7d2-4197-84f0-12d6c44e2053.png)
- [#1308](https://github.com/lapce/lapce/pull/1308): Handle LSP ResourceOp
- [#1251](https://github.com/lapce/lapce/pull/1251): Add vim's paste-before `P` command
- [#1319](https://github.com/lapce/lapce/pull/1319): Add information page for plugins
- [#1344](https://github.com/lapce/lapce/pull/1344): Replace the branch-selector menu with a scrollable list
- [#1352](https://github.com/lapce/lapce/pull/1352): Add duplicate line up/down commands
- [#1281](https://github.com/lapce/lapce/pull/1281): Implement logic for displaying plugin installation status
- [#1353](https://github.com/lapce/lapce/pull/1353): Implement syntax aware selection
- [#1358](https://github.com/lapce/lapce/pull/1358): Add autosave implementation
- [#1381](https://github.com/lapce/lapce/pull/1381): Show multiple hover items in the hover box
- [#1040](https://github.com/lapce/lapce/pull/1040): Add keybindings for `Shift-Del`, `Shift-Ins`, and `Ctrl-Ins`
- [#1401](https://github.com/lapce/lapce/pull/1401): Merge semantic and tree-sitter syntax highlighting
- [#1426](https://github.com/lapce/lapce/pull/1426): Add cursor position/current selection in status bar
  - ![image](https://user-images.githubusercontent.com/13157904/195414557-dbf6cff1-3ab2-49ec-ba9d-c7507b2fc83a.png)
- [#1420](https://github.com/lapce/lapce/pull/1420): Add LSP `codeAction/resolve` support
- [#1440](https://github.com/lapce/lapce/pull/1440): IME support
- [#1449](https://github.com/lapce/lapce/pull/1449): Plugin settings in the editor support. Though this still needs some work from plugins to expose them all nicely!
- [#1441](https://github.com/lapce/lapce/pull/1441): Button for Case-Sensitive search
- [#1471](https://github.com/lapce/lapce/pull/1471): Add command to (un)install Lapce from/to PATH
- [#1419](https://github.com/lapce/lapce/pull/1419): Add atomic soft tabs: now you can move your cursor over four spaces as if it was a single block

### Syntax / Extensions

- [#957](https://github.com/lapce/lapce/pull/957): Replace existing tree-sitter syntax highlighting code with part of Helix's better implementation
  - This means that syntax highlighting for more languages! Such as fixing markdown support, and making so that languages embedded in others (like JavaScript in HTML) work.
  - Note that not all themes have updated themselves to include the extra scopes/colors.
- [#1036](https://github.com/lapce/lapce/pull/1036): Recognize ESM/CJS extensions for JavaScript/TypeScript
- [#1007](https://github.com/lapce/lapce/pull/1007): Add ability to bind a key shortcut for quitting the editor
- [#1104](https://github.com/lapce/lapce/pull/1104): Add syntax highlighting for Dockerfile, C#, and Nix
- [#1118](https://github.com/lapce/lapce/pull/1118): Recognize `pyi, pyc, pyd, pyw` extensions for Python
- [#1122](https://github.com/lapce/lapce/pull/1122): Recognize extensions for DLang
- [#1335](https://github.com/lapce/lapce/pull/1335): Highlighting for DLang
- [#1153](https://github.com/lapce/lapce/pull/1050): Recognize and add highlighting for Dart
- [#1161](https://github.com/lapce/lapce/pull/1161): Recognize and add highlighting for Svelte and LaTeX files
- [#1299](https://github.com/lapce/lapce/pull/1299): Recognize and add highlighting for Kotlin
- [#1326](https://github.com/lapce/lapce/pull/1326): Recognize and add highlighting for Vue
- [#1370](https://github.com/lapce/lapce/pull/1370): Recognize and add highlighting for R
- [#1416](https://github.com/lapce/lapce/pull/1416): Recognize and add highlighting for Scheme
- [#1145](https://github.com/lapce/lapce/pull/1145): Adds/Fixes highlighting for C/C++/TypeScript/JavaScript/Zig/Bash
- [#1272](https://github.com/lapce/lapce/pull/1272): Adds/Fixes highlighting for Elm/JSX/TSX
- [#1450](https://github.com/lapce/lapce/pull/1450): Add `tf` extension for HCL

### Bug Fixes

- [#1030](https://github.com/lapce/lapce/pull/1030): Don't try to open an font file with an empty name if there is no font family set
- [9f0120d](https://github.com/lapce/lapce/commit/9f0120df85e3aaaef7fbb43385bb15d88443260a): Fix excessive CPU usage in part of the code
- [bf5a98a](https://github.com/lapce/lapce/commit/bf5a98a6d432f9d2abdc1737da2d075e204771fb): Fix issue where sometimes Lapce can't open
- [#1084](https://github.com/lapce/lapce/pull/1084): Use host shell in terminal when running inside Flatpak
- [#1120](https://github.com/lapce/lapce/pull/1120): Make Alt+Backspace work in the terminal properly
- [#1127](https://github.com/lapce/lapce/pull/1127): Improve Julia highlighting
- [#1179](https://github.com/lapce/lapce/pull/1179): Various improvements/fixes to window-tab functionality
- [#1210](https://github.com/lapce/lapce/pull/1210): Fixed closing modified file when closing split
- [#1219](https://github.com/lapce/lapce/pull/1219): Fix append command behavior
- [#1250](https://github.com/lapce/lapce/pull/1250): Fix too long socket path for proxy
- [#1252](https://github.com/lapce/lapce/pull/1252): Check whether the active editor tab index actually exists, avoiding a potential crash
- [#1294](https://github.com/lapce/lapce/pull/1294): Backward word deletion should respect whitespace better
- [#1301](https://github.com/lapce/lapce/pull/1301): Fix incorrect path when going from Url -> PathBuf (such as from an LSP)
- [#1368](https://github.com/lapce/lapce/pull/1368): Fix tabstop for postfix completions
- [#1388](https://github.com/lapce/lapce/pull/1388): Fix regex search within the terminal
- [#1423](https://github.com/lapce/lapce/pull/1423): Fix multiple cursor offset after inserting opening pair
- [#1434](https://github.com/lapce/lapce/pull/1434): Join PATH with correct platform separator
- [#1443](https://github.com/lapce/lapce/pull/1443): Correct terminal font sizing
- [#1453](https://github.com/lapce/lapce/pull/1453): Trim whitespace from search results
- [#1461](https://github.com/lapce/lapce/pull/1461): Load shell environment when launching from GUI
- Many more fixes!

### Other

- [#1191](https://github.com/lapce/lapce/pull/1191): Tone down default inlay hint background color in Lapce dark theme
- [#1227](https://github.com/lapce/lapce/pull/1227): Don't restore cursor mode on undo
- [#1413](https://github.com/lapce/lapce/pull/1413): Disable format-on-save by default. Remember to re-enable this if you want it!
- [#1404](https://github.com/lapce/lapce/pull/1404): Log panics with full backtrace as error<|MERGE_RESOLUTION|>--- conflicted
+++ resolved
@@ -6,12 +6,9 @@
 
 ### Bug Fixes
 
-<<<<<<< HEAD
 - Fix mouse wheel scrolling when viewing diff (<https://github.com/lapce/lapce/issues/3821>)
-=======
 - Fix editor tabs not selectable while appearing selectable
 - Fix flickering when reordering editor tabs
->>>>>>> 707f94d4
 
 ## 0.4.5
 
