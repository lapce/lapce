# Changelog

## Unreleased

### Features/Changes
- [#1720](https://github.com/lapce/lapce/pull/1720): Display signature/parameter information from LSP
<<<<<<< HEAD
- [#1713](https://github.com/lapce/lapce/pull/1713): Add protobuf syntax and highlighting
=======
- [#1723](https://github.com/lapce/lapce/pull/1723): In the palette, display the keybind for a command adjacent to it
- [#1722](https://github.com/lapce/lapce/pull/1722): Add 'Save without Formatting'; Add option to disable formatting on autosave
- [#1726](https://github.com/lapce/lapce/pull/1726): Add more panel theme keys, apply hover first, then current item colour
  > **Warning**
  > This is a breaking change
>>>>>>> debc172a

### Bug Fixes

## 0.2.4

### Features/Changes
- [#1700](https://github.com/lapce/lapce/pull/1700): Add prisma syntax and highlighting
- [#1702](https://github.com/lapce/lapce/pull/1702): Improved svelte treesitter queries
- [#1690](https://github.com/lapce/lapce/pull/1690): Add codelens and sticky headers for Dart
- [#1711](https://github.com/lapce/lapce/pull/1711): Add zstd support for plugin
- [#1715](https://github.com/lapce/lapce/pull/1715): Add support for requests from plugins

### Bug Fixes
- [#1710](https://github.com/lapce/lapce/pull/1710): Fix autosave trying to save scratch files
- [#1709](https://github.com/lapce/lapce/pull/1709): Fix search result ordering
- [#1708](https://github.com/lapce/lapce/pull/1708): Fix visual issue when search panel is placed to either side panel

## 0.2.3

### Features/Changes

- [#1655](https://github.com/lapce/lapce/pull/1655): Add status foreground theme key, use author colour for plugin version
- [#1646](https://github.com/lapce/lapce/pull/1646): Fork the process when started from terminal
- [#1653](https://github.com/lapce/lapce/pull/1653): Paint plugin icons
- [#1644](https://github.com/lapce/lapce/pull/1644): Added "Reveal in File Tree" action to the editor tabs context menu
- [#1645](https://github.com/lapce/lapce/pull/1645): Add plugin search

### Bug Fixes

- [#1651](https://github.com/lapce/lapce/pull/1651): Fixed an issue where new windows would never be created after closing all windows on macOS.
- [#1637](https://github.com/lapce/lapce/issues/1637): Fix python using 7 spaces instead of 4 spaces to indent
- [#1669](https://github.com/lapce/lapce/issues/1669): It will now remember panel states when open a new project
- [#1706](https://github.com/lapce/lapce/issues/1706): Fix the issue that color can't be changed in theme settings

## 0.2.2

### Features/Changes

- [#1643](https://github.com/lapce/lapce/pull/1643): Use https://plugins.lapce.dev/ as the plugin registry
- [#1620](https://github.com/lapce/lapce/pull/1620): Added "Show Hover" keybinding that will trigger the hover at the cursor location
- [#1619](https://github.com/lapce/lapce/pull/1619):
  - Add active/inactive tab colours
  - Add primary button colour
  - Add hover effect in source control panel
  - Add colour preview in settings
- [#1617](https://github.com/lapce/lapce/pull/1617): Fixed a stack overflow that would crash lapce when attempting to sort a large number of PaletteItems
- [#1609](https://github.com/lapce/lapce/pull/1609): Add syntax highlighting for erlang
- [#1590](https://github.com/lapce/lapce/pull/1590): Added ability to open file and file diff from source control context menu
- [#1570](https://github.com/lapce/lapce/pull/1570): Added a basic tab context menu with common close actions
- [#1560](https://github.com/lapce/lapce/pull/1560): Added ability to copy active editor remote file path to clipboard
- [#1510](https://github.com/lapce/lapce/pull/1510): Added support to discard changes to a file
- [#1459](https://github.com/lapce/lapce/pull/1459): Implement icon theme system
  - **This is a breaking change for colour themes!**
  - Colour themes should now use `[color-theme]` table format in theme TOML
  - `volt.toml` now use `color-themes` and `icon-themes` keys. `themes` key is not used anymore.
- [#1554](https://github.com/lapce/lapce/pull/1554): Added XML language support
- [#1472](https://github.com/lapce/lapce/pull/1472): Added SQL language support
- [#1531](https://github.com/lapce/lapce/pull/1531): Improved Ctrl+Left command on spaces at the beginning of a line
- [#1491](https://github.com/lapce/lapce/pull/1491): Added Vim shift+c to delete remainder of line
- [#1508](https://github.com/lapce/lapce/pull/1508): Show in progress when Lapce is self updating
- [#1475](https://github.com/lapce/lapce/pull/1475): Add editor setting: "Cursor Surrounding Lines" which sets minimum number of lines above and below cursor
- [#1525](https://github.com/lapce/lapce/pull/1525): Add editor indent guide
- [#1521](https://github.com/lapce/lapce/pull/1521): Show unique paths to disambiguate same file names
- [#1452](https://github.com/lapce/lapce/pull/1452): Wrap selected text with brackets/quotes
- [#1421](https://github.com/lapce/lapce/pull/1421): Add matching bracket highlighting
- [#1541](https://github.com/lapce/lapce/pull/1541): Order palette items according to last execute time

### Bug Fixes

- [#1566](https://github.com/lapce/lapce/pull/1565)|[#1568](https://github.com/lapce/lapce/pull/1568): Use separate colour for drag and drop background
- [#1459](https://github.com/lapce/lapce/pull/1459): Fix opening currently used logfile
- [#1505](https://github.com/lapce/lapce/pull/1505): Fix proxy download for hosts with curl without -Z flag
- [#1483](https://github.com/lapce/lapce/pull/1483): Fix showing the close icon for the first tab when opening multiple tab
- [#1477](https://github.com/lapce/lapce/pull/1477): Now use `esc` to close searchbar regarless of the current focus
- [#1507](https://github.com/lapce/lapce/pull/1507): Fixed a crash when scratch buffer is closed
- [#1547](https://github.com/lapce/lapce/pull/1547): Fix infinite cycle in workspace symbol search
- [#1628](https://github.com/lapce/lapce/pull/1541): Fix kts files not being recognized

## 0.2.1

### Features/Changes

- [#1050](https://github.com/lapce/lapce/pull/1050): Collapse groups of problems in the problem list panel
- [#1165](https://github.com/lapce/lapce/pull/1165): Command to reveal item in system file explorer
- [#1196](https://github.com/lapce/lapce/pull/1196): Always show close button on focused editor tabs
- [#1208](https://github.com/lapce/lapce/pull/1208): Sticky header breadcrumbs
  - This provides a header at the top which tells you information about the current scope! Especially useful for long blocks of code
  - ![image](https://user-images.githubusercontent.com/13157904/195404556-2c329ebb-f721-4d55-aa22-56a54f8e8454.png)
  - As well, you can see that there is now a breadcrumb path to the current file.
  - A language with syntax highlighting can have this added, even without an LSP. Take a look at `language.rs` if your language isn't supported!
- [#1198](https://github.com/lapce/lapce/pull/1198): Focus current theme/language in palette
- [#1244](https://github.com/lapce/lapce/pull/1244); Prettier plugin panel
- [#1238](https://github.com/lapce/lapce/pull/1238): Improved multicursor selection
- [#1291](https://github.com/lapce/lapce/pull/1291): Use link colour for empty editor buttons
- [#1234](https://github.com/lapce/lapce/commit/07390f0c90c0700d1f69409bf48723d15090c474): Automatic line height
- [#1262](https://github.com/lapce/lapce/pull/1262): Add absolute/relative copy path to file explorer
- [#1284](https://github.com/lapce/lapce/pull/1284): Render whitespace (default: none)
  - ![image](https://user-images.githubusercontent.com/13157904/195410868-f27db85f-d7d2-4197-84f0-12d6c44e2053.png)
- [#1308](https://github.com/lapce/lapce/pull/1308): Handle LSP ResourceOp
- [#1251](https://github.com/lapce/lapce/pull/1251): Add vim's paste-before `P` command
- [#1319](https://github.com/lapce/lapce/pull/1319): Add information page for plugins
- [#1344](https://github.com/lapce/lapce/pull/1344): Replace the branch-selector menu with a scrollable list
- [#1352](https://github.com/lapce/lapce/pull/1352): Add duplicate line up/down commands
- [#1281](https://github.com/lapce/lapce/pull/1281): Implement logic for displaying plugin installation status
- [#1353](https://github.com/lapce/lapce/pull/1353): Implement syntax aware selection
- [#1358](https://github.com/lapce/lapce/pull/1358): Add autosave implementation
- [#1381](https://github.com/lapce/lapce/pull/1381): Show multiple hover items in the hover box
- [#1040](https://github.com/lapce/lapce/pull/1040): Add keybindings for `Shift-Del`, `Shift-Ins`, and `Ctrl-Ins`
- [#1401](https://github.com/lapce/lapce/pull/1401): Merge semantic and tree-sitter syntax highlighting
- [#1426](https://github.com/lapce/lapce/pull/1426): Add cursor position/current selection in status bar
  - ![image](https://user-images.githubusercontent.com/13157904/195414557-dbf6cff1-3ab2-49ec-ba9d-c7507b2fc83a.png)
- [#1420](https://github.com/lapce/lapce/pull/1420): Add LSP `codeAction/resolve` support
- [#1440](https://github.com/lapce/lapce/pull/1440): IME support
- [#1449](https://github.com/lapce/lapce/pull/1449): Plugin settings in the editor support. Though this still needs some work from plugins to expose them all nicely!
- [#1441](https://github.com/lapce/lapce/pull/1441): Button for Case-Sensitive search
- [#1471](https://github.com/lapce/lapce/pull/1471): Add command to (un)install Lapce from/to PATH
- [#1419](https://github.com/lapce/lapce/pull/1419): Add atomic soft tabs: now you can move your cursor over four spaces as if it was a single block

### Syntax / Extensions

- [#957](https://github.com/lapce/lapce/pull/957): Replace existing tree-sitter syntax highlighting code with part of Helix's better implementation
  - This means that syntax highlighting for more languages! Such as fixing markdown support, and making so that languages embedded in others (like JavaScript in HTML) work.
  - Note that not all themes have updated themselves to include the extra scopes/colors.
- [#1036](https://github.com/lapce/lapce/pull/1036): Recognize ESM/CJS extensions for JavaScript/TypeScript
- [#1007](https://github.com/lapce/lapce/pull/1007): Add ability to bind a key shortcut for quitting the editor
- [#1104](https://github.com/lapce/lapce/pull/1104): Add syntax highlighting for Dockerfile, C#, and Nix
- [#1118](https://github.com/lapce/lapce/pull/1118): Recognize `pyi, pyc, pyd, pyw` extensions for Python
- [#1122](https://github.com/lapce/lapce/pull/1122): Recognize extensions for DLang
- [#1335](https://github.com/lapce/lapce/pull/1335): Highlighting for DLang
- [#1153](https://github.com/lapce/lapce/pull/1050): Recognize and add highlighting for Dart
- [#1161](https://github.com/lapce/lapce/pull/1161): Recognize and add highlighting for Svelte and LaTeX files
- [#1299](https://github.com/lapce/lapce/pull/1299): Recognize and add highlighting for Kotlin
- [#1326](https://github.com/lapce/lapce/pull/1326): Recognize and add highlighting for Vue
- [#1370](https://github.com/lapce/lapce/pull/1370): Recognize and add highlighting for R
- [#1416](https://github.com/lapce/lapce/pull/1416): Recognize and add highlighting for Scheme
- [#1145](https://github.com/lapce/lapce/pull/1145): Adds/Fixes highlighting for C/C++/TypeScript/JavaScript/Zig/Bash
- [#1272](https://github.com/lapce/lapce/pull/1272): Adds/Fixes highlighting for Elm/JSX/TSX
- [#1450](https://github.com/lapce/lapce/pull/1450): Add `tf` extension for HCL

### Bug Fixes

- [#1030](https://github.com/lapce/lapce/pull/1030): Don't try to open an font file with an empty name if there is no font family set
- [9f0120d](https://github.com/lapce/lapce/commit/9f0120df85e3aaaef7fbb43385bb15d88443260a): Fix excessive CPU usage in part of the code
- [bf5a98a](https://github.com/lapce/lapce/commit/bf5a98a6d432f9d2abdc1737da2d075e204771fb): Fix issue where sometimes Lapce can't open
- [#1084](https://github.com/lapce/lapce/pull/1084): Use host shell in terminal when running inside Flatpak
- [#1120](https://github.com/lapce/lapce/pull/1120): Make Alt+Backspace work in the terminal properly
- [#1127](https://github.com/lapce/lapce/pull/1127): Improve Julia highlighting
- [#1179](https://github.com/lapce/lapce/pull/1179): Various improvements/fixes to window-tab functionality
- [#1210](https://github.com/lapce/lapce/pull/1210): Fixed closing modified file when closing split
- [#1219](https://github.com/lapce/lapce/pull/1219): Fix append command behavior
- [#1250](https://github.com/lapce/lapce/pull/1250): Fix too long socket path for proxy
- [#1252](https://github.com/lapce/lapce/pull/1252): Check whether the active editor tab index actually exists, avoiding a potential crash
- [#1294](https://github.com/lapce/lapce/pull/1294): Backward word deletion should respect whitespace better
- [#1301](https://github.com/lapce/lapce/pull/1301): Fix incorrect path when going from Url -> PathBuf (such as from an LSP)
- [#1368](https://github.com/lapce/lapce/pull/1368): Fix tabstop for postfix completions
- [#1388](https://github.com/lapce/lapce/pull/1388): Fix regex search within the terminal
- [#1423](https://github.com/lapce/lapce/pull/1423): Fix multiple cursor offset after inserting opening pair
- [#1434](https://github.com/lapce/lapce/pull/1434): Join PATH with correct platform separator
- [#1443](https://github.com/lapce/lapce/pull/1443): Correct terminal font sizing
- [#1453](https://github.com/lapce/lapce/pull/1453): Trim whitespace from search results
- [#1461](https://github.com/lapce/lapce/pull/1461): Load shell environment when launching from GUI
- Many more fixes!

### Other

- [#1191](https://github.com/lapce/lapce/pull/1191): Tone down default inlay hint background color in Lapce dark theme
- [#1227](https://github.com/lapce/lapce/pull/1227): Don't restore cursor mode on undo
- [#1413](https://github.com/lapce/lapce/pull/1413): Disable format-on-save by default. Remember to re-enable this if you want it!
- [#1404](https://github.com/lapce/lapce/pull/1404): Log panics with full backtrace as error<|MERGE_RESOLUTION|>--- conflicted
+++ resolved
@@ -3,16 +3,13 @@
 ## Unreleased
 
 ### Features/Changes
+- [#1713](https://github.com/lapce/lapce/pull/1713): Add protobuf syntax and highlighting
 - [#1720](https://github.com/lapce/lapce/pull/1720): Display signature/parameter information from LSP
-<<<<<<< HEAD
-- [#1713](https://github.com/lapce/lapce/pull/1713): Add protobuf syntax and highlighting
-=======
 - [#1723](https://github.com/lapce/lapce/pull/1723): In the palette, display the keybind for a command adjacent to it
 - [#1722](https://github.com/lapce/lapce/pull/1722): Add 'Save without Formatting'; Add option to disable formatting on autosave
 - [#1726](https://github.com/lapce/lapce/pull/1726): Add more panel theme keys, apply hover first, then current item colour
   > **Warning**
   > This is a breaking change
->>>>>>> debc172a
 
 ### Bug Fixes
 
