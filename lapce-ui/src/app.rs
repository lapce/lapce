--- conflicted
+++ resolved
@@ -44,11 +44,7 @@
     let cli = Cli::parse();
     let pwd = std::env::current_dir().unwrap_or_default();
     let paths: Vec<PathBuf> = cli.paths.iter().map(|p| pwd.join(p)).collect();
-<<<<<<< HEAD
-    if LapceData::check_local_socket(&paths).is_ok() {
-=======
-    if !cli.new && LapceData::check_local_socket(paths.clone()).is_ok() {
->>>>>>> 7b981773
+    if !cli.new && LapceData::check_local_socket(&paths).is_ok() {
         return;
     }
 
