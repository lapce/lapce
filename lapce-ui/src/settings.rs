--- conflicted
+++ resolved
@@ -23,18 +23,13 @@
         CommandExecuted, CommandKind, LapceUICommand, LAPCE_COMMAND,
         LAPCE_UI_COMMAND,
     },
-<<<<<<< HEAD
-    config::{EditorConfig, PluginsConfig, LapceConfig, LapceTheme},
-    data::{LapceEditorData, LapceTabData},
-    document::Document,
-=======
     config::{
-        CoreConfig, DropdownInfo, EditorConfig, LapceTheme, TerminalConfig, UIConfig,
+        CoreConfig, DropdownInfo, EditorConfig, LapceTheme, PluginsConfig,
+        TerminalConfig, UIConfig,
     },
     data::{FocusArea, LapceEditorData, LapceTabData},
     document::{BufferContent, Document},
     dropdown::DropdownData,
->>>>>>> 0ae86e66
     keypress::KeyPressFocus,
     settings::{LapceSettingsFocusData, LapceSettingsKind, SettingsValueKind},
 };
@@ -49,50 +44,6 @@
     scroll::{LapcePadding, LapceScroll},
 };
 
-<<<<<<< HEAD
-pub enum LapceSettingsKind {
-    Core,
-    Editor,
-    Plugins,
-}
-
-#[derive(Clone)]
-pub struct LapceSettingsPanelData {
-    pub shown: bool,
-    pub panel_widget_id: WidgetId,
-
-    pub keymap_widget_id: WidgetId,
-    pub keymap_view_id: WidgetId,
-    pub keymap_split_id: WidgetId,
-
-    pub settings_widget_id: WidgetId,
-    pub settings_view_id: WidgetId,
-    pub settings_split_id: WidgetId,
-}
-
-impl LapceSettingsPanelData {
-    pub fn new() -> Self {
-        Self {
-            shown: false,
-            panel_widget_id: WidgetId::next(),
-            keymap_widget_id: WidgetId::next(),
-            keymap_view_id: WidgetId::next(),
-            keymap_split_id: WidgetId::next(),
-            settings_widget_id: WidgetId::next(),
-            settings_view_id: WidgetId::next(),
-            settings_split_id: WidgetId::next(),
-        }
-    }
-}
-
-impl Default for LapceSettingsPanelData {
-    fn default() -> Self {
-        Self::new()
-    }
-}
-
-=======
->>>>>>> 0ae86e66
 pub struct LapceSettingsPanel {
     widget_id: WidgetId,
     editor_tab_id: WidgetId,
@@ -107,24 +58,6 @@
 }
 
 impl LapceSettingsPanel {
-<<<<<<< HEAD
-    pub fn new(data: &LapceTabData) -> Self {
-        let children = vec![
-            WidgetPod::new(Box::new(LapceSettings::new_split(
-                LapceSettingsKind::Core,
-                data,
-            )) as Box<dyn Widget<_>>),
-            WidgetPod::new(Box::new(LapceSettings::new_split(
-                LapceSettingsKind::Editor,
-                data,
-            ))),
-            WidgetPod::new(Box::new(LapceSettings::new_split(
-                LapceSettingsKind::Plugins,
-                data,
-            ))),
-            WidgetPod::new(Box::new(LapceKeymap::new_split(data))),
-        ];
-=======
     pub fn new(
         data: &LapceTabData,
         widget_id: WidgetId,
@@ -162,6 +95,12 @@
             LapceSettingsKind::Keymap,
             WidgetPod::new(LapceKeymap::new_split(keymap_input_view_id).boxed()),
         );
+        children.insert(
+            LapceSettingsKind::Plugins,
+            WidgetPod::new(
+                LapceSettings::new_scroll(LapceSettingsKind::Plugins).boxed(),
+            ),
+        );
         for (volt_id, volt) in data.plugin.installed.iter() {
             if volt.config.is_some() {
                 children.insert(
@@ -178,7 +117,6 @@
 
         let switcher = LapceScroll::new(SettingsSwitcher::new(widget_id));
 
->>>>>>> 0ae86e66
         Self {
             widget_id,
             editor_tab_id,
@@ -426,140 +364,9 @@
     }
 
     fn paint(&mut self, ctx: &mut PaintCtx, data: &LapceTabData, env: &Env) {
-<<<<<<< HEAD
-        if data.settings.shown {
-            let rect = ctx.size().to_rect();
-            ctx.fill(
-                rect,
-                &data
-                    .config
-                    .get_color_unchecked(LapceTheme::LAPCE_DROPDOWN_SHADOW)
-                    .clone()
-                    .with_alpha(0.5),
-            );
-
-            let shadow_width = 5.0;
-            ctx.blurred_rect(
-                self.content_rect,
-                shadow_width,
-                data.config
-                    .get_color_unchecked(LapceTheme::LAPCE_DROPDOWN_SHADOW),
-            );
-            ctx.fill(
-                self.content_rect,
-                data.config
-                    .get_color_unchecked(LapceTheme::PANEL_BACKGROUND),
-            );
-
-            ctx.with_save(|ctx| {
-                ctx.clip(
-                    self.switcher_rect.inflate(50.0, 0.0) + Vec2::new(50.0, 0.0),
-                );
-                ctx.blurred_rect(
-                    self.switcher_rect,
-                    shadow_width,
-                    data.config
-                        .get_color_unchecked(LapceTheme::LAPCE_DROPDOWN_SHADOW),
-                );
-            });
-
-            ctx.fill(
-                Size::new(self.switcher_rect.width(), self.switcher_line_height)
-                    .to_rect()
-                    .with_origin(
-                        self.switcher_rect.origin()
-                            + (0.0, self.active as f64 * self.switcher_line_height),
-                    ),
-                data.config
-                    .get_color_unchecked(LapceTheme::EDITOR_BACKGROUND),
-            );
-
-            const SETTINGS_SECTIONS: [&str; 4] =
-                ["Core Settings", "Editor Settings", "Plugin Settings", "Key Bindings"];
-
-            for (i, text) in SETTINGS_SECTIONS.into_iter().enumerate() {
-                let text_layout = ctx
-                    .text()
-                    .new_text_layout(text)
-                    .font(FontFamily::SYSTEM_UI, 14.0)
-                    .text_color(
-                        data.config
-                            .get_color_unchecked(LapceTheme::EDITOR_FOREGROUND)
-                            .clone(),
-                    )
-                    .build()
-                    .unwrap();
-                let text_size = text_layout.size();
-                ctx.draw_text(
-                    &text_layout,
-                    self.switcher_rect.origin()
-                        + (
-                            20.0,
-                            i as f64 * self.switcher_line_height
-                                + (self.switcher_line_height / 2.0
-                                    - text_size.height / 2.0),
-                        ),
-                );
-            }
-
-            ctx.with_save(|ctx| {
-                ctx.clip(self.header_rect.inflate(0.0, 50.0) + Vec2::new(0.0, 50.0));
-                ctx.blurred_rect(
-                    self.header_rect,
-                    shadow_width,
-                    data.config
-                        .get_color_unchecked(LapceTheme::LAPCE_DROPDOWN_SHADOW),
-                );
-            });
-            let text_layout = ctx
-                .text()
-                .new_text_layout("Settings")
-                .font(FontFamily::SYSTEM_UI, 16.0)
-                .text_color(
-                    data.config
-                        .get_color_unchecked(LapceTheme::EDITOR_FOREGROUND)
-                        .clone(),
-                )
-                .build()
-                .unwrap();
-            let text_size = text_layout.size();
-            let x = self.header_rect.height() / 2.0 - text_size.height / 2.0;
-            let y = self.header_rect.height() / 2.0 - text_size.height / 2.0;
-            ctx.draw_text(&text_layout, self.header_rect.origin() + (x, y));
-
-            let version_text_layout = ctx
-                .text()
-                .new_text_layout(format!("v{VERSION}"))
-                .font(FontFamily::SYSTEM_UI, 10.0)
-                .text_color(
-                    data.config
-                        .get_color_unchecked(LapceTheme::EDITOR_FOREGROUND)
-                        .clone(),
-                )
-                .build()
-                .unwrap();
-            ctx.draw_text(
-                &version_text_layout,
-                self.header_rect.origin() + (x + text_size.width + 10.0, y + 5.0),
-            );
-
-            let svg = get_svg("close.svg").unwrap();
-            let icon_padding = 4.0;
-            ctx.draw_svg(
-                &svg,
-                self.close_rect.inflate(-icon_padding, -icon_padding),
-                Some(
-                    data.config
-                        .get_color_unchecked(LapceTheme::EDITOR_FOREGROUND),
-                ),
-            );
-
-            self.children[self.active].paint(ctx, data, env);
-=======
         self.switcher.paint(ctx, data, env);
         if let Some(child) = self.children.get_mut(&self.active) {
             child.paint(ctx, data, env);
->>>>>>> 0ae86e66
         }
 
         ctx.stroke(
@@ -602,21 +409,6 @@
 
         self.children.clear();
 
-<<<<<<< HEAD
-        let (kind, fields, descs, settings) = match self.kind {
-            LapceSettingsKind::Core => {
-                let settings: HashMap<String, serde_json::Value> =
-                    serde_json::from_value(
-                        serde_json::to_value(&data.config.lapce).unwrap(),
-                    )
-                    .unwrap();
-                (
-                    "lapce".to_string(),
-                    LapceConfig::FIELDS.to_vec(),
-                    LapceConfig::DESCS.to_vec(),
-                    settings,
-                )
-=======
         let (kind, fields, descs, mut settings) = match &self.kind {
             LapceSettingsKind::Core => (
                 "core",
@@ -644,7 +436,6 @@
             ),
             LapceSettingsKind::Theme | LapceSettingsKind::Keymap => {
                 return;
->>>>>>> 0ae86e66
             }
             LapceSettingsKind::Plugin(volt_id) => {
                 if let Some(volt) = data.plugin.installed.get(volt_id).cloned() {
@@ -675,38 +466,14 @@
                 }
                 return;
             }
-            LapceSettingsKind::Plugins => {
-                let settings: HashMap<String, serde_json::Value> =
-                    serde_json::from_value(
-                        serde_json::to_value(&data.config.plugins).unwrap(),
-                    )
-                    .unwrap();
-                (
-                    "plugins".to_string(),
-                    PluginsConfig::FIELDS.to_vec(),
-                    PluginsConfig::DESCS.to_vec(),
-                    settings,
-                )
-            }
+            LapceSettingsKind::Plugins => (
+                "plugins",
+                &PluginsConfig::FIELDS[..],
+                &PluginsConfig::DESCS[..],
+                into_settings_map(&data.config.plugin_config),
+            ),
         };
 
-<<<<<<< HEAD
-        for (i, field) in fields.into_iter().enumerate() {
-            self.children.push(WidgetPod::new(
-                LapcePadding::new(
-                    (10.0, 10.0),
-                    LapceSettingsItem::new(
-                        data,
-                        kind.clone(),
-                        field.to_string(),
-                        descs[i].to_string(),
-                        settings.get(&field.replace('_', "-")).unwrap().clone(),
-                        ctx.get_external_handle(),
-                    ),
-                )
-                .boxed(),
-            ))
-=======
         for (field, desc) in fields.iter().zip(descs.iter()) {
             // TODO(dbuga): we should generate kebab-case field names
             let field = field.replace('_', "-");
@@ -726,7 +493,6 @@
                 value,
                 ctx.get_external_handle(),
             ));
->>>>>>> 0ae86e66
         }
     }
 }
