--- conflicted
+++ resolved
@@ -20,15 +20,11 @@
     config::{Config, LapceTheme},
     data::{LapceData, LapceTabData},
     panel::PanelKind,
-<<<<<<< HEAD
     plugin::{
         plugin_install_status::PluginInstallType, PluginData, PluginLoadStatus,
         PluginStatus,
     },
-=======
-    plugin::{PluginData, PluginLoadStatus, PluginStatus},
     rich_text::RichText,
->>>>>>> 7b981773
 };
 
 use crate::panel::{LapcePanel, PanelHeaderKind};
