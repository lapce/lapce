--- conflicted
+++ resolved
@@ -4,16 +4,10 @@
     str::FromStr,
 };
 
-<<<<<<< HEAD
-use lapce_rpc::style::{LineStyle, Style};
-use strum_macros::{Display, EnumString};
-use tree_sitter::{Point, TreeCursor};
-=======
 use once_cell::sync::Lazy;
 use strum_macros::{AsRefStr, Display, EnumMessage, EnumString};
 use tracing::{debug, error};
 use tree_sitter::TreeCursor;
->>>>>>> 281093b9
 
 use crate::{
     directory::Directory,
