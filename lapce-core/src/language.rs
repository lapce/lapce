use std::{collections::HashSet, path::Path};

use tree_sitter::{Parser, TreeCursor};

use crate::style::HighlightConfiguration;

const DEFAULT_CODE_LENS_LIST: &[&str] = &["source_file"];
const DEFAULT_CODE_LENS_IGNORE_LIST: &[&str] = &["source_file"];
const RUST_CODE_LENS_LIST: &[&str] =
    &["source_file", "impl_item", "trait_item", "declaration_list"];
const RUST_CODE_LENS_IGNORE_LIST: &[&str] =
    &["source_file", "use_declaration", "line_comment"];
const GO_CODE_LENS_LIST: &[&str] = &[
    "source_file",
    "type_declaration",
    "type_spec",
    "interface_type",
    "method_spec_list",
];
const GO_CODE_LENS_IGNORE_LIST: &[&str] =
    &["source_file", "comment", "line_comment"];
const PYTHON_CODE_LENS_LIST: &[&str] = &[
    "source_file",
    "module",
    "class_definition",
    "class",
    "identifier",
    "decorated_definition",
    "block",
];
const PYTHON_CODE_LENS_IGNORE_LIST: &[&str] =
    &["source_file", "import_statement", "import_from_statement"];
const JAVASCRIPT_CODE_LENS_LIST: &[&str] = &["source_file", "program"];
const JAVASCRIPT_CODE_LENS_IGNORE_LIST: &[&str] = &["source_file"];

#[derive(Eq, PartialEq, Hash, Copy, Clone, Debug)]
pub enum LapceLanguage {
    Rust,
    Go,
    Javascript,
    Jsx,
    Typescript,
    Tsx,
    Python,
    Toml,
    Php,
<<<<<<< HEAD
    CSharp,
=======
    Elixir,
>>>>>>> 5372b00a
    C,
    Cpp,
    Json,
    Html,
    Java,
}

impl LapceLanguage {
    pub fn from_path(path: &Path) -> Option<LapceLanguage> {
        let extension = path.extension()?.to_str()?.to_lowercase();
        Some(match extension.as_str() {
            "rs" => LapceLanguage::Rust,
            "js" => LapceLanguage::Javascript,
            "jsx" => LapceLanguage::Jsx,
            "ts" => LapceLanguage::Typescript,
            "tsx" => LapceLanguage::Tsx,
            "go" => LapceLanguage::Go,
            "py" => LapceLanguage::Python,
            "toml" => LapceLanguage::Toml,
            "php" => LapceLanguage::Php,
<<<<<<< HEAD
            "cs" => LapceLanguage::CSharp,
=======
            "ex" | "exs" => LapceLanguage::Elixir,
>>>>>>> 5372b00a
            "c" | "h" => LapceLanguage::C,
            "cpp" | "cxx" | "cc" | "c++" | "hpp" | "hxx" | "hh" | "h++" => {
                LapceLanguage::Cpp
            }
            "json" => LapceLanguage::Json,
            "html" | "htm" => LapceLanguage::Html,
            "java" => LapceLanguage::Java,
            _ => return None,
        })
    }

    pub fn comment_token(&self) -> &str {
        match self {
            LapceLanguage::Rust => "//",
            LapceLanguage::Go => "//",
            LapceLanguage::Javascript => "//",
            LapceLanguage::Jsx => "//",
            LapceLanguage::Typescript => "//",
            LapceLanguage::Tsx => "//",
            LapceLanguage::Python => "#",
            LapceLanguage::Toml => "#",
            LapceLanguage::Php => "//",
<<<<<<< HEAD
            LapceLanguage::CSharp => "//",
=======
            LapceLanguage::Elixir => "#",
>>>>>>> 5372b00a
            LapceLanguage::C => "//",
            LapceLanguage::Cpp => "//",
            LapceLanguage::Json => "",
            LapceLanguage::Html => "",
            LapceLanguage::Java => "//",
        }
    }

    pub fn indent_unit(&self) -> &str {
        match self {
            LapceLanguage::Rust => "    ",
            LapceLanguage::Go => "\t",
            LapceLanguage::Javascript => "  ",
            LapceLanguage::Jsx => "  ",
            LapceLanguage::Typescript => "  ",
            LapceLanguage::Tsx => "  ",
            LapceLanguage::Python => "    ",
            LapceLanguage::Toml => "  ",
            LapceLanguage::Php => "  ",
<<<<<<< HEAD
            LapceLanguage::CSharp => "    ",
=======
            LapceLanguage::Elixir => "  ",
>>>>>>> 5372b00a
            LapceLanguage::C => "  ",
            LapceLanguage::Cpp => "    ",
            LapceLanguage::Json => "    ",
            LapceLanguage::Html => "    ",
            LapceLanguage::Java => "  ",
        }
    }

    fn tree_sitter_language(&self) -> tree_sitter::Language {
        match self {
            LapceLanguage::Rust => tree_sitter_rust::language(),
            LapceLanguage::Go => tree_sitter_go::language(),
            LapceLanguage::Javascript => tree_sitter_javascript::language(),
            LapceLanguage::Jsx => tree_sitter_javascript::language(),
            LapceLanguage::Typescript => {
                tree_sitter_typescript::language_typescript()
            }
            LapceLanguage::Tsx => tree_sitter_typescript::language_tsx(),
            LapceLanguage::Python => tree_sitter_python::language(),
            LapceLanguage::Toml => tree_sitter_toml::language(),
            LapceLanguage::Php => tree_sitter_php::language(),
<<<<<<< HEAD
            LapceLanguage::CSharp => tree_sitter_c_sharp::language(),
=======
            LapceLanguage::Elixir => tree_sitter_elixir::language(),
>>>>>>> 5372b00a
            LapceLanguage::C => tree_sitter_c::language(),
            LapceLanguage::Cpp => tree_sitter_cpp::language(),
            LapceLanguage::Json => tree_sitter_json::language(),
            LapceLanguage::Html => tree_sitter_html::language(),
            LapceLanguage::Java => tree_sitter_java::language(),
        }
    }

    pub(crate) fn new_parser(&self) -> Parser {
        let language = self.tree_sitter_language();
        let mut parser = Parser::new();
        parser.set_language(language).unwrap();
        parser
    }

    pub(crate) fn new_highlight_config(&self) -> HighlightConfiguration {
        let language = self.tree_sitter_language();
        let query = match self {
            LapceLanguage::Rust => tree_sitter_rust::HIGHLIGHT_QUERY,
            LapceLanguage::Go => tree_sitter_go::HIGHLIGHT_QUERY,
            LapceLanguage::Javascript => tree_sitter_javascript::HIGHLIGHT_QUERY,
            LapceLanguage::Jsx => tree_sitter_javascript::JSX_HIGHLIGHT_QUERY,
            LapceLanguage::Typescript => tree_sitter_typescript::HIGHLIGHT_QUERY,
            LapceLanguage::Tsx => tree_sitter_typescript::HIGHLIGHT_QUERY,
            LapceLanguage::Python => tree_sitter_python::HIGHLIGHT_QUERY,
            LapceLanguage::Toml => tree_sitter_toml::HIGHLIGHT_QUERY,
            LapceLanguage::Php => tree_sitter_php::HIGHLIGHT_QUERY,
<<<<<<< HEAD
            LapceLanguage::CSharp => tree_sitter_c_sharp::HIGHLIGHT_QUERY,
=======
            LapceLanguage::Elixir => tree_sitter_elixir::HIGHLIGHTS_QUERY,
>>>>>>> 5372b00a
            LapceLanguage::C => tree_sitter_c::HIGHLIGHT_QUERY,
            LapceLanguage::Cpp => tree_sitter_cpp::HIGHLIGHT_QUERY,
            LapceLanguage::Json => tree_sitter_json::HIGHLIGHT_QUERY,
            LapceLanguage::Html => tree_sitter_html::HIGHLIGHT_QUERY,
            LapceLanguage::Java => tree_sitter_java::HIGHLIGHT_QUERY,
        };

        HighlightConfiguration::new(language, query, "", "").unwrap()
    }

    pub(crate) fn walk_tree(
        &self,
        cursor: &mut TreeCursor,
        normal_lines: &mut HashSet<usize>,
    ) {
        let (list, ignore_list) = match self {
            LapceLanguage::Rust => (RUST_CODE_LENS_LIST, RUST_CODE_LENS_IGNORE_LIST),
            LapceLanguage::Go => (GO_CODE_LENS_LIST, GO_CODE_LENS_IGNORE_LIST),
            LapceLanguage::Python => {
                (PYTHON_CODE_LENS_LIST, PYTHON_CODE_LENS_IGNORE_LIST)
            }
            LapceLanguage::Javascript
            | LapceLanguage::Jsx
            | LapceLanguage::Typescript
            | LapceLanguage::Tsx => {
                (JAVASCRIPT_CODE_LENS_LIST, JAVASCRIPT_CODE_LENS_IGNORE_LIST)
            }
            _ => (DEFAULT_CODE_LENS_LIST, DEFAULT_CODE_LENS_IGNORE_LIST),
        };
        walk_tree(cursor, normal_lines, list, ignore_list);
    }
}

fn walk_tree(
    cursor: &mut TreeCursor,
    normal_lines: &mut HashSet<usize>,
    list: &[&str],
    ignore_list: &[&str],
) {
    let node = cursor.node();
    let start_pos = node.start_position();
    let end_pos = node.end_position();
    let kind = node.kind().trim();
    if !ignore_list.contains(&kind) && !kind.is_empty() {
        normal_lines.insert(start_pos.row);
        normal_lines.insert(end_pos.row);
    }

    if list.contains(&kind) && cursor.goto_first_child() {
        loop {
            walk_tree(cursor, normal_lines, list, ignore_list);
            if !cursor.goto_next_sibling() {
                break;
            }
        }
        cursor.goto_parent();
    }
}<|MERGE_RESOLUTION|>--- conflicted
+++ resolved
@@ -44,11 +44,8 @@
     Python,
     Toml,
     Php,
-<<<<<<< HEAD
     CSharp,
-=======
     Elixir,
->>>>>>> 5372b00a
     C,
     Cpp,
     Json,
@@ -69,11 +66,8 @@
             "py" => LapceLanguage::Python,
             "toml" => LapceLanguage::Toml,
             "php" => LapceLanguage::Php,
-<<<<<<< HEAD
             "cs" => LapceLanguage::CSharp,
-=======
             "ex" | "exs" => LapceLanguage::Elixir,
->>>>>>> 5372b00a
             "c" | "h" => LapceLanguage::C,
             "cpp" | "cxx" | "cc" | "c++" | "hpp" | "hxx" | "hh" | "h++" => {
                 LapceLanguage::Cpp
@@ -96,11 +90,8 @@
             LapceLanguage::Python => "#",
             LapceLanguage::Toml => "#",
             LapceLanguage::Php => "//",
-<<<<<<< HEAD
             LapceLanguage::CSharp => "//",
-=======
             LapceLanguage::Elixir => "#",
->>>>>>> 5372b00a
             LapceLanguage::C => "//",
             LapceLanguage::Cpp => "//",
             LapceLanguage::Json => "",
@@ -120,11 +111,8 @@
             LapceLanguage::Python => "    ",
             LapceLanguage::Toml => "  ",
             LapceLanguage::Php => "  ",
-<<<<<<< HEAD
             LapceLanguage::CSharp => "    ",
-=======
             LapceLanguage::Elixir => "  ",
->>>>>>> 5372b00a
             LapceLanguage::C => "  ",
             LapceLanguage::Cpp => "    ",
             LapceLanguage::Json => "    ",
@@ -146,11 +134,8 @@
             LapceLanguage::Python => tree_sitter_python::language(),
             LapceLanguage::Toml => tree_sitter_toml::language(),
             LapceLanguage::Php => tree_sitter_php::language(),
-<<<<<<< HEAD
             LapceLanguage::CSharp => tree_sitter_c_sharp::language(),
-=======
             LapceLanguage::Elixir => tree_sitter_elixir::language(),
->>>>>>> 5372b00a
             LapceLanguage::C => tree_sitter_c::language(),
             LapceLanguage::Cpp => tree_sitter_cpp::language(),
             LapceLanguage::Json => tree_sitter_json::language(),
@@ -178,11 +163,8 @@
             LapceLanguage::Python => tree_sitter_python::HIGHLIGHT_QUERY,
             LapceLanguage::Toml => tree_sitter_toml::HIGHLIGHT_QUERY,
             LapceLanguage::Php => tree_sitter_php::HIGHLIGHT_QUERY,
-<<<<<<< HEAD
             LapceLanguage::CSharp => tree_sitter_c_sharp::HIGHLIGHT_QUERY,
-=======
             LapceLanguage::Elixir => tree_sitter_elixir::HIGHLIGHTS_QUERY,
->>>>>>> 5372b00a
             LapceLanguage::C => tree_sitter_c::HIGHLIGHT_QUERY,
             LapceLanguage::Cpp => tree_sitter_cpp::HIGHLIGHT_QUERY,
             LapceLanguage::Json => tree_sitter_json::HIGHLIGHT_QUERY,
