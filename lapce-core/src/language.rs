use std::{collections::HashSet, path::Path, str::FromStr};

use strum_macros::{Display, EnumString};
use tree_sitter::TreeCursor;

use crate::syntax::highlight::{HighlightConfiguration, HighlightIssue};

//
// To add support for an hypothetical language called Foo, for example, using
// the crate named as tree-sitter-foo:
//
// 1. Add an optional dependency on tree-sitter-foo in this crate.
//
//    [dependencies]
//    # ...
//    tree-sitter-foo = { version = "1", optional = true }
//
// 2. Add a new feature, say "lang-foo", to this crate to use this dependency.
//    Also add "lang-foo" to the "all-languages" feature (see
//    lapce-core/Cargo.toml).
//
//    [features]
//    # ...
//    lang-foo = "dep:tree-sitter-foo"
//
// 3. Add a new variant to `LapceLanguage`, say Foo, following the existing
//    variants, guard the new variant with the new feature.
//
//    pub enum LapceLanguage {
//         // ...
//         #[cfg(feature = "lang-foo")]
//         Foo,
//    }
//
// 4. Add a new element in the LANGUAGES array, guard the new element with the
//    new feature.
//
//    const LANGUAGES: &[Settings] = &[
//        // ...
//        #[cfg(feature = "lang-foo")]
//        Setting{
//            id: LapceLanguage::Foo,
//            language: tree_sitter_foo::language,
//            highlight: tree_sitter_foo::HIGHLIGHT_QUERY,
//            injection: Some(tree_sitter_foo::INJECTION_QUERY), // or None if there is no injections
//            comment: "//",
//            indent: "    ",
//            code_lens: (&[/* ... */], &[/* ... */]),
//            extensions: &["foo"],
//        },
//    ];
//
// 5. In `syntax/highlight.rs`, add `Foo: "lang-foo",` to the list in the
//    `declare_language_highlights` macro.
//
// 6. Add a new feature, say "lang-foo", to the lapce-ui crate (see
//    lapce-ui/Cargo.toml).
//
//    [features]
//    # ...
//    lang-foo = "lapce-core/lang-foo"
//

// Use these lists when a language does not have specific settings for "code
// lens".
#[allow(dead_code)]
const DEFAULT_CODE_LENS_LIST: &[&str] = &["source_file"];
#[allow(dead_code)]
const DEFAULT_CODE_LENS_IGNORE_LIST: &[&str] = &["source_file"];

struct SyntaxProperties {
    /// An extra check to make sure that the array elements are in the correct
    /// order.  If this id does not match the enum value, a panic will happen
    /// with a debug assertion message.
    id: LapceLanguage,
    /// This is the factory function defined in the tree-sitter crate that
    /// creates the language parser.  For most languages, it is
    /// `tree_sitter_$crate::language`.
    language: fn() -> tree_sitter::Language,
    /// For most languages, it is `tree_sitter_$crate::HIGHLIGHT_QUERY`.
    highlight: &'static str,
    /// For most languages, it is `tree_sitter_$crate::INJECTION_QUERY`.
    /// Though, not all languages have injections.
    injection: Option<&'static str>,
    /// The comment token.  "#" for python, "//" for rust for example.
    comment: &'static str,
    /// The indent unit.  "  " for javascript, "    " for rust, for example.
    indent: &'static str,
    /// TODO: someone more knowledgeable please describe what the two lists are.
    /// Anyway, the second element of the tuple is a "ignore list". See
    /// `walk_tree`. If unsure, use `DEFAULT_CODE_LENS_LIST` and
    /// `DEFAULT_CODE_LENS_IGNORE_LIST`.
    code_lens: (&'static [&'static str], &'static [&'static str]),
    /// the tree sitter tag names that can be put in sticky headers
    sticky_headers: &'static [&'static str],
    /// File name extensions to determine the language.  `["py"]` for python,
    /// `["rs"]` for rust, for example.
    extensions: &'static [&'static str],
    /// Dotfile names to determine the language.  `[".editorconfig"]` for `.editorconfig` files,
    /// `[".gitignore"]` for `.gitignore` files, for example.
    dotfiles: &'static [&'static str],
}

// NOTE: Keep the enum variants "fieldless" so they can cast to usize as array
// indices into the LANGUAGES array.  See method `LapceLanguage::properties`.
//
// Do not assign values to the variants because the number of variants and
// number of elements in the LANGUAGES array change as different features
// selected by the cargo build command.
#[derive(Eq, PartialEq, Hash, Clone, Copy, Debug, Display, EnumString)]
#[strum(ascii_case_insensitive)]
pub enum LapceLanguage {
    #[cfg(feature = "lang-bash")]
    #[strum(serialize = "bash", serialize = "sh")]
    Bash,
    #[cfg(feature = "lang-c")]
    C,
    #[cfg(feature = "lang-cmake")]
    Cmake,
    #[cfg(feature = "lang-cpp")]
    Cpp,
    #[cfg(feature = "lang-csharp")]
    Csharp,
    #[cfg(feature = "lang-css")]
    Css,
    #[cfg(feature = "lang-d")]
    D,
    #[cfg(feature = "lang-dart")]
    Dart,
    #[cfg(feature = "lang-dockerfile")]
    Dockerfile,
    #[cfg(feature = "lang-elixir")]
    Elixir,
    #[cfg(feature = "lang-elm")]
    Elm,
    #[cfg(feature = "lang-erlang")]
    Erlang,
    #[cfg(feature = "lang-glimmer")]
    Glimmer,
    #[cfg(feature = "lang-glsl")]
    Glsl,
    #[cfg(feature = "lang-go")]
    Go,
    #[cfg(feature = "lang-hare")]
    Hare,
    #[cfg(feature = "lang-haskell")]
    Haskell,
    #[cfg(feature = "lang-haxe")]
    Haxe,
    #[cfg(feature = "lang-hcl")]
    Hcl,
    #[cfg(feature = "lang-html")]
    Html,
    #[cfg(feature = "lang-ini")]
    Ini,
    #[cfg(feature = "lang-java")]
    Java,
    #[cfg(feature = "lang-javascript")]
    Javascript,
    #[cfg(feature = "lang-json")]
    Json,
    #[cfg(feature = "lang-javascript")]
    Jsx,
    #[cfg(feature = "lang-julia")]
    Julia,
    #[cfg(feature = "lang-kotlin")]
    Kotlin,
    #[cfg(feature = "lang-latex")]
    Latex,
    #[cfg(feature = "lang-lua")]
    Lua,
    #[cfg(feature = "lang-markdown")]
    Markdown,
    // TODO: Hide this when it is shown to the user!
    #[cfg(feature = "lang-markdown")]
    #[strum(serialize = "markdown.inline")]
    MarkdownInline,
    #[cfg(feature = "lang-nix")]
    Nix,
    #[cfg(feature = "lang-ocaml")]
    Ocaml,
    #[cfg(feature = "lang-ocaml")]
    OcamlInterface,
    #[cfg(feature = "lang-php")]
    Php,
    #[cfg(feature = "lang-prisma")]
    Prisma,
    #[cfg(feature = "lang-protobuf")]
    ProtoBuf,
    #[cfg(feature = "lang-python")]
    Python,
    #[cfg(feature = "lang-ql")]
    Ql,
    #[cfg(feature = "lang-r")]
    R,
    #[cfg(feature = "lang-ruby")]
    Ruby,
    #[cfg(feature = "lang-rust")]
    Rust,
    #[cfg(feature = "lang-scheme")]
    Scheme,
    #[cfg(feature = "lang-scss")]
    Scss,
    #[cfg(feature = "lang-sql")]
    Sql,
    #[cfg(feature = "lang-svelte")]
    Svelte,
    #[cfg(feature = "lang-swift")]
    Swift,
    #[cfg(feature = "lang-toml")]
    Toml,
    #[cfg(feature = "lang-typescript")]
    Tsx,
    #[cfg(feature = "lang-typescript")]
    Typescript,
    #[cfg(feature = "lang-vue")]
    Vue,
    #[cfg(feature = "lang-wgsl")]
    Wgsl,
    #[cfg(feature = "lang-xml")]
    Xml,
    #[cfg(feature = "lang-yaml")]
    Yaml,
    #[cfg(feature = "lang-zig")]
    Zig,
}

// NOTE: Elements in the array must be in the same order as the enum variants of
// `LapceLanguage` as they will be accessed using the enum variants as indices.
const LANGUAGES: &[SyntaxProperties] = &[
    #[cfg(feature = "lang-bash")]
    SyntaxProperties {
        id: LapceLanguage::Bash,
        language: tree_sitter_bash::language,
        highlight: tree_sitter_bash::HIGHLIGHT_QUERY,
        injection: None,
        comment: "#",
        indent: "  ",
        code_lens: (DEFAULT_CODE_LENS_LIST, DEFAULT_CODE_LENS_IGNORE_LIST),
        sticky_headers: &[],
        extensions: &["sh", "bash"],
        dotfiles: &[],
    },
    #[cfg(feature = "lang-c")]
    SyntaxProperties {
        id: LapceLanguage::C,
        language: tree_sitter_c::language,
        highlight: include_str!("../queries/c/highlights.scm"),
        injection: None,
        comment: "//",
        indent: "    ",
        code_lens: (DEFAULT_CODE_LENS_LIST, DEFAULT_CODE_LENS_IGNORE_LIST),
        sticky_headers: &["function_definition", "struct_specifier"],
        extensions: &["c", "h"],
        dotfiles: &[],
    },
    #[cfg(feature = "lang-cmake")]
    SyntaxProperties {
        id: LapceLanguage::Cmake,
        language: tree_sitter_cmake::language,
        highlight: include_str!("../queries/cmake/highlights.scm"),
        injection: Some(include_str!("../queries/cmake/injections.scm")),
        comment: "#",
        indent: "  ",
        code_lens: (DEFAULT_CODE_LENS_LIST, DEFAULT_CODE_LENS_IGNORE_LIST),
        sticky_headers: &["function_definition"],
        extensions: &["cmake"],
    },
    #[cfg(feature = "lang-cpp")]
    SyntaxProperties {
        id: LapceLanguage::Cpp,
        language: tree_sitter_cpp::language,
        highlight: include_str!("../queries/cpp/highlights.scm"),
        injection: None,
        comment: "//",
        indent: "    ",
        code_lens: (DEFAULT_CODE_LENS_LIST, DEFAULT_CODE_LENS_IGNORE_LIST),
        sticky_headers: &[
            "function_definition",
            "class_specifier",
            "struct_specifier",
        ],
        extensions: &["cpp", "cxx", "cc", "c++", "hpp", "hxx", "hh", "h++"],
        dotfiles: &[],
    },
    #[cfg(feature = "lang-csharp")]
    SyntaxProperties {
        id: LapceLanguage::Csharp,
        language: tree_sitter_c_sharp::language,
        highlight: tree_sitter_c_sharp::HIGHLIGHT_QUERY,
        injection: None,
        comment: "#",
        indent: "  ",
        code_lens: (DEFAULT_CODE_LENS_LIST, DEFAULT_CODE_LENS_IGNORE_LIST),
        sticky_headers: &[],
        extensions: &["cs", "csx"],
        dotfiles: &[],
    },
    #[cfg(feature = "lang-css")]
    SyntaxProperties {
        id: LapceLanguage::Css,
        language: tree_sitter_css::language,
        highlight: include_str!("../queries/css/highlights.scm"),
        injection: None,
        comment: "/*",
        indent: "  ",
        code_lens: (DEFAULT_CODE_LENS_LIST, DEFAULT_CODE_LENS_IGNORE_LIST),
        sticky_headers: &[],
        extensions: &["css"],
        dotfiles: &[],
    },
    #[cfg(feature = "lang-d")]
    SyntaxProperties {
        id: LapceLanguage::D,
        language: tree_sitter_d::language,
        highlight: tree_sitter_d::HIGHLIGHTS_QUERY,
        injection: None,
        comment: "//",
        indent: "    ",
        code_lens: (DEFAULT_CODE_LENS_LIST, DEFAULT_CODE_LENS_IGNORE_LIST),
        sticky_headers: &[],
        extensions: &["d", "di", "dlang"],
        dotfiles: &[],
    },
    #[cfg(feature = "lang-dart")]
    SyntaxProperties {
        id: LapceLanguage::Dart,
        language: tree_sitter_dart::language,
        highlight: tree_sitter_dart::HIGHLIGHTS_QUERY,
        injection: None,
        comment: "//",
        indent: "  ",
        code_lens: (
            &["program", "class_definition"],
            &[
                "program",
                "import_or_export",
                "comment",
                "documentation_comment",
            ],
        ),
        sticky_headers: &["class_definition"],
        extensions: &["dart"],
        dotfiles: &[],
    },
    #[cfg(feature = "lang-dockerfile")]
    SyntaxProperties {
        id: LapceLanguage::Dockerfile,
        language: tree_sitter_dockerfile::language,
        highlight: tree_sitter_dockerfile::HIGHLIGHTS_QUERY,
        injection: None,
        comment: "#",
        indent: "  ",
        code_lens: (DEFAULT_CODE_LENS_LIST, DEFAULT_CODE_LENS_IGNORE_LIST),
        sticky_headers: &[],
        extensions: &["containerfile", "dockerfile"],
        dotfiles: &[],
    },
    #[cfg(feature = "lang-elixir")]
    SyntaxProperties {
        id: LapceLanguage::Elixir,
        language: tree_sitter_elixir::language,
        highlight: tree_sitter_elixir::HIGHLIGHTS_QUERY,
        injection: None,
        comment: "#",
        indent: "  ",
        code_lens: (DEFAULT_CODE_LENS_LIST, DEFAULT_CODE_LENS_IGNORE_LIST),
        sticky_headers: &["do_block"],
        extensions: &["ex", "exs", "eex", "heex", "sface"],
        dotfiles: &[],
    },
    #[cfg(feature = "lang-elm")]
    SyntaxProperties {
        id: LapceLanguage::Elm,
        language: tree_sitter_elm::language,
        highlight: include_str!("../queries/elm/highlights.scm"),
        injection: Some(tree_sitter_elm::INJECTIONS_QUERY),
        comment: "#",
        indent: "    ",
        code_lens: (DEFAULT_CODE_LENS_LIST, DEFAULT_CODE_LENS_IGNORE_LIST),
        sticky_headers: &[],
        extensions: &["elm"],
        dotfiles: &[],
    },
    #[cfg(feature = "lang-erlang")]
    SyntaxProperties {
        id: LapceLanguage::Erlang,
        language: tree_sitter_erlang::language,
        highlight: include_str!("../queries/erlang/highlights.scm"),
        injection: None,
        comment: "%",
        indent: "    ",
        code_lens: (DEFAULT_CODE_LENS_LIST, DEFAULT_CODE_LENS_IGNORE_LIST),
        sticky_headers: &[],
        extensions: &["erl", "hrl"],
        dotfiles: &[],
    },
    #[cfg(feature = "lang-glimmer")]
    SyntaxProperties {
        id: LapceLanguage::Glimmer,
        language: tree_sitter_glimmer::language,
        highlight: tree_sitter_glimmer::HIGHLIGHTS_QUERY,
        injection: None,
        comment: "{{!",
        indent: "  ",
        code_lens: (DEFAULT_CODE_LENS_LIST, DEFAULT_CODE_LENS_IGNORE_LIST),
        sticky_headers: &[],
        extensions: &["hbs"],
        dotfiles: &[],
    },
    #[cfg(feature = "lang-glsl")]
    SyntaxProperties {
        id: LapceLanguage::Glsl,
        language: tree_sitter_glsl::language,
        highlight: tree_sitter_glsl::HIGHLIGHTS_QUERY,
        injection: None,
        comment: "//",
        indent: "  ",
        code_lens: (DEFAULT_CODE_LENS_LIST, DEFAULT_CODE_LENS_IGNORE_LIST),
        sticky_headers: &[],
        extensions: &[
            "glsl", "cs", "vs", "gs", "fs", "csh", "vsh", "gsh", "fsh", "cshader",
            "vshader", "gshader", "fshader", "comp", "vert", "geom", "frag", "tesc",
            "tese", "mesh", "task", "rgen", "rint", "rahit", "rchit", "rmiss",
            "rcall",
        ],
    },
    #[cfg(feature = "lang-go")]
    SyntaxProperties {
        id: LapceLanguage::Go,
        language: tree_sitter_go::language,
        highlight: tree_sitter_go::HIGHLIGHT_QUERY,
        injection: None,
        comment: "//",
        indent: "    ",
        code_lens: (
            &[
                "source_file",
                "type_declaration",
                "type_spec",
                "interface_type",
                "method_spec_list",
            ],
            &["source_file", "comment", "line_comment"],
        ),
        sticky_headers: &[],
        extensions: &["go"],
        dotfiles: &[],
    },
    #[cfg(feature = "lang-hare")]
    SyntaxProperties {
        id: LapceLanguage::Hare,
        language: tree_sitter_hare::language,
        highlight: tree_sitter_hare::HIGHLIGHT_QUERY,
        injection: None,
        comment: "//",
        indent: "        ",
        code_lens: (DEFAULT_CODE_LENS_LIST, DEFAULT_CODE_LENS_IGNORE_LIST),
        sticky_headers: &[],
        extensions: &["ha"],
        dotfiles: &[],
    },
    #[cfg(feature = "lang-haskell")]
    SyntaxProperties {
        id: LapceLanguage::Haskell,
        language: tree_sitter_haskell::language,
        highlight: tree_sitter_haskell::HIGHLIGHTS_QUERY,
        injection: None,
        comment: "--",
        indent: "  ",
        code_lens: (DEFAULT_CODE_LENS_LIST, DEFAULT_CODE_LENS_IGNORE_LIST),
        sticky_headers: &[],
        extensions: &["hs"],
        dotfiles: &[],
    },
    #[cfg(feature = "lang-haxe")]
    SyntaxProperties {
        id: LapceLanguage::Haxe,
        language: tree_sitter_haxe::language,
        highlight: tree_sitter_haxe::HIGHLIGHTS_QUERY,
        injection: Some(tree_sitter_haxe::INJECTIONS_QUERY),
        comment: "//",
        indent: "  ",
        code_lens: (DEFAULT_CODE_LENS_LIST, DEFAULT_CODE_LENS_IGNORE_LIST),
        sticky_headers: &[],
        extensions: &["hx"],
        dotfiles: &[],
    },
    #[cfg(feature = "lang-hcl")]
    SyntaxProperties {
        id: LapceLanguage::Hcl,
        language: tree_sitter_hcl::language,
        highlight: tree_sitter_hcl::HIGHLIGHTS_QUERY,
        injection: None,
        comment: "//",
        indent: "  ",
        code_lens: (DEFAULT_CODE_LENS_LIST, DEFAULT_CODE_LENS_IGNORE_LIST),
        sticky_headers: &[],
        extensions: &["hcl", "tf"],
        dotfiles: &[],
    },
    #[cfg(feature = "lang-html")]
    SyntaxProperties {
        id: LapceLanguage::Html,
        language: tree_sitter_html::language,
        highlight: tree_sitter_html::HIGHLIGHT_QUERY,
        injection: Some(tree_sitter_html::INJECTION_QUERY),
        comment: "",
        indent: "    ",
        code_lens: (DEFAULT_CODE_LENS_LIST, DEFAULT_CODE_LENS_IGNORE_LIST),
        sticky_headers: &[],
        extensions: &["html", "htm"],
        dotfiles: &[],
    },
    #[cfg(feature = "lang-ini")]
    SyntaxProperties {
        id: LapceLanguage::Ini,
        language: tree_sitter_ini::language,
        highlight: include_str!("../queries/ini/highlights.scm"),
        injection: None,
        comment: ";",
        indent: "  ",
        code_lens: (DEFAULT_CODE_LENS_LIST, DEFAULT_CODE_LENS_IGNORE_LIST),
        sticky_headers: &[],
        extensions: &["ini"],
        dotfiles: &[".editorconfig"],
    },
    #[cfg(feature = "lang-java")]
    SyntaxProperties {
        id: LapceLanguage::Java,
        language: tree_sitter_java::language,
        highlight: tree_sitter_java::HIGHLIGHT_QUERY,
        injection: None,
        comment: "//",
        indent: "  ",
        code_lens: (DEFAULT_CODE_LENS_LIST, DEFAULT_CODE_LENS_IGNORE_LIST),
        sticky_headers: &[],
        extensions: &["java"],
        dotfiles: &[],
    },
    #[cfg(feature = "lang-javascript")]
    SyntaxProperties {
        id: LapceLanguage::Javascript,
        language: tree_sitter_javascript::language,
        highlight: include_str!("../queries/javascript/highlights.scm"),
        injection: Some(tree_sitter_javascript::INJECTION_QUERY),
        comment: "//",
        indent: "  ",
        code_lens: (&["source_file", "program"], &["source_file"]),
        sticky_headers: &[],
        extensions: &["js", "cjs", "mjs"],
        dotfiles: &[],
    },
    #[cfg(feature = "lang-json")]
    SyntaxProperties {
        id: LapceLanguage::Json,
        language: tree_sitter_json::language,
        highlight: tree_sitter_json::HIGHLIGHT_QUERY,
        injection: None,
        comment: "",
        indent: "    ",
        code_lens: (DEFAULT_CODE_LENS_LIST, DEFAULT_CODE_LENS_IGNORE_LIST),
        sticky_headers: &["pair"],
        extensions: &["json"],
        dotfiles: &[],
    },
    #[cfg(feature = "lang-javascript")]
    SyntaxProperties {
        id: LapceLanguage::Jsx,
        language: tree_sitter_javascript::language,
        highlight: include_str!("../queries/jsx/highlights.scm"),
        // TODO: Does jsx use the javascript injection query too?
        injection: Some(tree_sitter_javascript::INJECTION_QUERY),
        comment: "//",
        indent: "  ",
        code_lens: (&["source_file", "program"], &["source_file"]),
        sticky_headers: &[],
        extensions: &["jsx"],
        dotfiles: &[],
    },
    #[cfg(feature = "lang-julia")]
    SyntaxProperties {
        id: LapceLanguage::Julia,
        language: tree_sitter_julia::language,
        highlight: include_str!("../queries/julia/highlights.scm"),
        injection: None,
        comment: "#",
        indent: "    ",
        code_lens: (DEFAULT_CODE_LENS_LIST, DEFAULT_CODE_LENS_IGNORE_LIST),
        sticky_headers: &[
            "function_definition",
            "module_definition",
            "macro_definition",
            "struct_definition",
        ],
        extensions: &["julia", "jl"],
        dotfiles: &[],
    },
    #[cfg(feature = "lang-kotlin")]
    SyntaxProperties {
        id: LapceLanguage::Kotlin,
        language: tree_sitter_kotlin::language,
        highlight: include_str!("../queries/kotlin/highlights.scm"),
        injection: Some(include_str!("../queries/kotlin/injections.scm")),
        comment: "//",
        indent: "  ",
        code_lens: (DEFAULT_CODE_LENS_LIST, DEFAULT_CODE_LENS_IGNORE_LIST),
        sticky_headers: &[],
        extensions: &["kt", "kts"],
        dotfiles: &[],
    },
    #[cfg(feature = "lang-latex")]
    SyntaxProperties {
        id: LapceLanguage::Latex,
        language: tree_sitter_latex::language,
        highlight: include_str!("../queries/latex/highlights.scm"),
        injection: Some(include_str!("../queries/latex/injections.scm")),
        comment: "%",
        indent: "  ",
        code_lens: (DEFAULT_CODE_LENS_LIST, DEFAULT_CODE_LENS_IGNORE_LIST),
        sticky_headers: &[],
        extensions: &["tex"],
        dotfiles: &[],
    },
    #[cfg(feature = "lang-lua")]
    SyntaxProperties {
        id: LapceLanguage::Lua,
        language: tree_sitter_lua::language,
        highlight: include_str!("../queries/lua/highlights.scm"),
        injection: None,
        comment: "--",
        indent: "  ",
        sticky_headers: &[],
        code_lens: (DEFAULT_CODE_LENS_LIST, DEFAULT_CODE_LENS_IGNORE_LIST),
        extensions: &["lua"],
        dotfiles: &[],
    },
    #[cfg(feature = "lang-markdown")]
    SyntaxProperties {
        id: LapceLanguage::Markdown,
        language: tree_sitter_md::language,
        highlight: include_str!("../queries/markdown/highlights.scm"),
        injection: Some(include_str!("../queries/markdown/injections.scm")),
        comment: "",
        indent: "    ",
        code_lens: (DEFAULT_CODE_LENS_LIST, DEFAULT_CODE_LENS_IGNORE_LIST),
        sticky_headers: &[],
        extensions: &["md"],
        dotfiles: &[],
    },
    #[cfg(feature = "lang-markdown")]
    SyntaxProperties {
        id: LapceLanguage::MarkdownInline,
        language: tree_sitter_md::inline_language,
        highlight: include_str!("../queries/markdown.inline/highlights.scm"),
        injection: Some(include_str!("../queries/markdown.inline/injections.scm")),
        comment: "",
        indent: "    ",
        code_lens: (DEFAULT_CODE_LENS_LIST, DEFAULT_CODE_LENS_IGNORE_LIST),
        sticky_headers: &[],
        // markdown inline is only used as an injection by the Markdown language
        extensions: &[],
        dotfiles: &[],
    },
    #[cfg(feature = "lang-nix")]
    SyntaxProperties {
        id: LapceLanguage::Nix,
        language: tree_sitter_nix::language,
        highlight: tree_sitter_nix::HIGHLIGHTS_QUERY,
        injection: None,
        comment: "#",
        indent: "  ",
        code_lens: (DEFAULT_CODE_LENS_LIST, DEFAULT_CODE_LENS_IGNORE_LIST),
        sticky_headers: &[],
        extensions: &["nix"],
        dotfiles: &[],
    },
    #[cfg(feature = "lang-ocaml")]
    SyntaxProperties {
        id: LapceLanguage::Ocaml,
        language: tree_sitter_ocaml::language_ocaml,
        highlight: tree_sitter_ocaml::HIGHLIGHTS_QUERY,
        injection: None,
        comment: "(*",
        indent: "  ",
        code_lens: (DEFAULT_CODE_LENS_LIST, DEFAULT_CODE_LENS_IGNORE_LIST),
        sticky_headers: &[],
        extensions: &["ml"],
        dotfiles: &[],
    },
    #[cfg(feature = "lang-ocaml")]
    SyntaxProperties {
        id: LapceLanguage::Ocaml,
        language: tree_sitter_ocaml::language_ocaml_interface,
        highlight: tree_sitter_ocaml::HIGHLIGHTS_QUERY,
        injection: None,
        comment: "(*",
        indent: "  ",
        code_lens: (DEFAULT_CODE_LENS_LIST, DEFAULT_CODE_LENS_IGNORE_LIST),
        sticky_headers: &[],
        extensions: &["mli"],
        dotfiles: &[],
    },
    #[cfg(feature = "lang-php")]
    SyntaxProperties {
        id: LapceLanguage::Php,
        language: tree_sitter_php::language,
        highlight: tree_sitter_php::HIGHLIGHT_QUERY,
        injection: Some(tree_sitter_php::INJECTIONS_QUERY),
        comment: "//",
        indent: "  ",
        code_lens: (DEFAULT_CODE_LENS_LIST, DEFAULT_CODE_LENS_IGNORE_LIST),
        sticky_headers: &[],
        extensions: &["php"],
        dotfiles: &[],
    },
    #[cfg(feature = "lang-prisma")]
    SyntaxProperties {
        id: LapceLanguage::Prisma,
        language: tree_sitter_prisma_io::language,
        highlight: include_str!("../queries/prisma/highlights.scm"),
        injection: None,
        comment: "//",
        indent: "    ",
        code_lens: (DEFAULT_CODE_LENS_LIST, DEFAULT_CODE_LENS_IGNORE_LIST),
        sticky_headers: &[],
        extensions: &["prisma"],
    },
    #[cfg(feature = "lang-protobuf")]
    SyntaxProperties {
        id: LapceLanguage::ProtoBuf,
        language: tree_sitter_protobuf::language,
        highlight: include_str!("../queries/protobuf/highlights.scm"),
        injection: Some(include_str!("../queries/protobuf/injections.scm")),
        comment: "//",
        indent: "  ",
        code_lens: (DEFAULT_CODE_LENS_LIST, DEFAULT_CODE_LENS_IGNORE_LIST),
        sticky_headers: &[],
        extensions: &["proto"],
    },
    #[cfg(feature = "lang-python")]
    SyntaxProperties {
        id: LapceLanguage::Python,
        language: tree_sitter_python::language,
        highlight: tree_sitter_python::HIGHLIGHT_QUERY,
        injection: None,
        comment: "#",
        indent: "    ",
        code_lens: (
            &[
                "source_file",
                "module",
                "class_definition",
                "class",
                "identifier",
                "decorated_definition",
                "block",
            ],
            &["source_file", "import_statement", "import_from_statement"],
        ),
        sticky_headers: &[],
        extensions: &["py", "pyi", "pyc", "pyd", "pyw"],
        dotfiles: &[],
    },
    #[cfg(feature = "lang-ql")]
    SyntaxProperties {
        id: LapceLanguage::Ql,
        language: tree_sitter_ql::language,
        highlight: tree_sitter_ql::HIGHLIGHTS_QUERY,
        injection: None,
        comment: "//",
        indent: "  ",
        code_lens: (DEFAULT_CODE_LENS_LIST, DEFAULT_CODE_LENS_IGNORE_LIST),
        sticky_headers: &[],
        extensions: &["ql"],
        dotfiles: &[],
    },
    #[cfg(feature = "lang-r")]
    SyntaxProperties {
        id: LapceLanguage::R,
        language: tree_sitter_r::language,
        highlight: include_str!("../queries/r/highlights.scm"),
        injection: None,
        comment: "#",
        indent: "  ",
        code_lens: (DEFAULT_CODE_LENS_LIST, DEFAULT_CODE_LENS_IGNORE_LIST),
        sticky_headers: &[],
        extensions: &["r"],
        dotfiles: &[],
    },
    #[cfg(feature = "lang-ruby")]
    SyntaxProperties {
        id: LapceLanguage::Ruby,
        language: tree_sitter_ruby::language,
        highlight: tree_sitter_ruby::HIGHLIGHT_QUERY,
        injection: None,
        comment: "#",
        indent: "  ",
        code_lens: (DEFAULT_CODE_LENS_LIST, DEFAULT_CODE_LENS_IGNORE_LIST),
        sticky_headers: &["module", "class", "method", "do_block"],
        extensions: &["rb"],
        dotfiles: &[],
    },
    #[cfg(feature = "lang-rust")]
    SyntaxProperties {
        id: LapceLanguage::Rust,
        language: tree_sitter_rust::language,
        highlight: tree_sitter_rust::HIGHLIGHT_QUERY,
        injection: None,
        comment: "//",
        indent: "    ",
        code_lens: (
            &["source_file", "impl_item", "trait_item", "declaration_list"],
            &["source_file", "use_declaration", "line_comment"],
        ),
        sticky_headers: &["struct_item", "enum_item", "function_item", "impl_item"],
        extensions: &["rs"],
        dotfiles: &[],
    },
    #[cfg(feature = "lang-scheme")]
    SyntaxProperties {
        id: LapceLanguage::Scheme,
        language: tree_sitter_scheme::language,
        highlight: tree_sitter_scheme::HIGHLIGHTS_QUERY,
        injection: None,
        comment: ";",
        indent: "  ",
        code_lens: (DEFAULT_CODE_LENS_LIST, DEFAULT_CODE_LENS_IGNORE_LIST),
        sticky_headers: &[],
        extensions: &["scm", "ss"],
        dotfiles: &[],
    },
    #[cfg(feature = "lang-scss")]
    SyntaxProperties {
        id: LapceLanguage::Scss,
        language: tree_sitter_scss::language,
        highlight: tree_sitter_scss::HIGHLIGHTS_QUERY,
        injection: None,
        comment: "//",
        indent: "  ",
        code_lens: (DEFAULT_CODE_LENS_LIST, DEFAULT_CODE_LENS_IGNORE_LIST),
        sticky_headers: &[],
        extensions: &["scss"],
        dotfiles: &[],
    },
    #[cfg(feature = "lang-sql")]
    SyntaxProperties {
        id: LapceLanguage::Sql,
        language: tree_sitter_sql::language,
        highlight: tree_sitter_sql::HIGHLIGHTS_QUERY,
        injection: None,
        comment: "--",
        indent: "  ",
        code_lens: (DEFAULT_CODE_LENS_LIST, DEFAULT_CODE_LENS_IGNORE_LIST),
        sticky_headers: &[],
        extensions: &["sql"],
        dotfiles: &[],
    },
    #[cfg(feature = "lang-svelte")]
    SyntaxProperties {
        id: LapceLanguage::Svelte,
        language: tree_sitter_svelte::language,
        highlight: include_str!("../queries/svelte/highlights.scm"),
        injection: Some(include_str!("../queries/svelte/injections.scm")),
        comment: "//",
        indent: "  ",
        code_lens: (DEFAULT_CODE_LENS_LIST, DEFAULT_CODE_LENS_IGNORE_LIST),
        sticky_headers: &[],
        extensions: &["svelte"],
        dotfiles: &[],
    },
    #[cfg(feature = "lang-swift")]
    SyntaxProperties {
        id: LapceLanguage::Swift,
        language: tree_sitter_swift::language,
        highlight: tree_sitter_swift::HIGHLIGHTS_QUERY,
        injection: None,
        comment: "//",
        indent: "  ",
        code_lens: (DEFAULT_CODE_LENS_LIST, DEFAULT_CODE_LENS_IGNORE_LIST),
        sticky_headers: &[],
        extensions: &["swift"],
        dotfiles: &[],
    },
    #[cfg(feature = "lang-toml")]
    SyntaxProperties {
        id: LapceLanguage::Toml,
        language: tree_sitter_toml::language,
        highlight: tree_sitter_toml::HIGHLIGHT_QUERY,
        injection: None,
        comment: "#",
        indent: "  ",
        code_lens: (DEFAULT_CODE_LENS_LIST, DEFAULT_CODE_LENS_IGNORE_LIST),
        sticky_headers: &[],
        extensions: &["toml"],
        dotfiles: &[],
    },
    #[cfg(feature = "lang-typescript")]
    SyntaxProperties {
        id: LapceLanguage::Tsx,
        language: tree_sitter_typescript::language_tsx,
        highlight: include_str!("../queries/typescript/highlights.scm"),
        injection: None,
        comment: "//",
        indent: "    ",
        code_lens: (&["source_file", "program"], &["source_file"]),
        sticky_headers: &[],
        extensions: &["tsx"],
        dotfiles: &[],
    },
    #[cfg(feature = "lang-typescript")]
    SyntaxProperties {
        id: LapceLanguage::Typescript,
        language: tree_sitter_typescript::language_typescript,
        highlight: include_str!("../queries/typescript/highlights.scm"),
        injection: None,
        comment: "//",
        indent: "    ",
        code_lens: (&["source_file", "program"], &["source_file"]),
        sticky_headers: &[],
        extensions: &["ts", "cts", "mts"],
        dotfiles: &[],
    },
    #[cfg(feature = "lang-vue")]
    SyntaxProperties {
        id: LapceLanguage::Vue,
        language: tree_sitter_vue::language,
        highlight: tree_sitter_vue::HIGHLIGHTS_QUERY,
        injection: Some(tree_sitter_vue::INJECTIONS_QUERY),
        comment: "//",
        indent: "  ",
        code_lens: (DEFAULT_CODE_LENS_LIST, DEFAULT_CODE_LENS_IGNORE_LIST),
        sticky_headers: &[],
        extensions: &["vue"],
        dotfiles: &[],
    },
    #[cfg(feature = "lang-wgsl")]
    SyntaxProperties {
        id: LapceLanguage::Wgsl,
        language: tree_sitter_wgsl::language,
        highlight: tree_sitter_wgsl::HIGHLIGHTS_QUERY,
        injection: None,
        comment: "//",
        indent: "    ",
        code_lens: (DEFAULT_CODE_LENS_LIST, DEFAULT_CODE_LENS_IGNORE_LIST),
        sticky_headers: &[],
        extensions: &["wgsl"],
        dotfiles: &[],
    },
    #[cfg(feature = "lang-xml")]
    SyntaxProperties {
        id: LapceLanguage::Xml,
        language: tree_sitter_xml::language,
        highlight: tree_sitter_xml::HIGHLIGHTS_QUERY,
        injection: None,
        comment: "//",
        indent: "    ",
        code_lens: (DEFAULT_CODE_LENS_LIST, DEFAULT_CODE_LENS_IGNORE_LIST),
        sticky_headers: &[],
        extensions: &["xml"],
        dotfiles: &[],
    },
    #[cfg(feature = "lang-yaml")]
    SyntaxProperties {
        id: LapceLanguage::Yaml,
        language: tree_sitter_yaml::language,
        highlight: tree_sitter_yaml::HIGHLIGHTS_QUERY,
        injection: Some(tree_sitter_yaml::INJECTIONS_QUERY),
        comment: "#",
        indent: "  ",
        code_lens: (DEFAULT_CODE_LENS_LIST, DEFAULT_CODE_LENS_IGNORE_LIST),
        sticky_headers: &[],
        extensions: &["yml", "yaml"],
        dotfiles: &[],
    },
    #[cfg(feature = "lang-zig")]
    SyntaxProperties {
        id: LapceLanguage::Zig,
        language: tree_sitter_zig::language,
        highlight: include_str!("../queries/zig/highlights.scm"),
        injection: Some(tree_sitter_zig::INJECTIONS_QUERY),
        comment: "//",
        indent: "    ",
        code_lens: (DEFAULT_CODE_LENS_LIST, DEFAULT_CODE_LENS_IGNORE_LIST),
        sticky_headers: &[],
        extensions: &["zig"],
        dotfiles: &[],
    },
];

impl LapceLanguage {
    pub fn from_path(path: &Path) -> Option<LapceLanguage> {
        // NOTE: Both of these are linear searchs.  It is assumed that this function
        // isn't called in any tight loop.
        let extension = path.extension();
        let file_name = path.file_name()?.to_str()?.to_lowercase();
        if extension.is_none() && file_name.starts_with('.') {
            for properties in LANGUAGES {
                if properties.dotfiles.contains(&file_name.as_str()) {
                    return Some(properties.id);
                }
            }
        } else {
            let extension_name = extension?.to_str()?.to_lowercase();
            for properties in LANGUAGES {
                if properties.extensions.contains(&extension_name.as_str()) {
                    return Some(properties.id);
                }
            }
        }
        None
    }

    pub fn from_name(name: &str) -> Option<LapceLanguage> {
        match LapceLanguage::from_str(name.to_lowercase().as_str()) {
            Ok(v) => Some(v),
            Err(e) => {
                eprintln!("failed parsing {name} LapceLanguage: {e}");
                None
            }
        }
    }

    pub fn languages() -> Vec<String> {
        let mut langs = vec![];
        for l in LANGUAGES {
            langs.push(format!("{}", l.id))
        }
        langs
    }

    // NOTE: Instead of using `&LANGUAGES[*self as usize]` directly, the
    // `debug_assertion` gives better feedback should something has gone wrong
    // badly.
    fn properties(&self) -> &SyntaxProperties {
        let i = *self as usize;
        let l = &LANGUAGES[i];
        debug_assert!(
            l.id == *self,
            "LANGUAGES[{i}]: Setting::id mismatch: {:?} != {:?}",
            l.id,
            self
        );
        l
    }

    pub fn sticky_header_tags(&self) -> &[&'static str] {
        self.properties().sticky_headers
    }

    pub fn comment_token(&self) -> &str {
        self.properties().comment
    }

    pub fn indent_unit(&self) -> &str {
        self.properties().indent
    }

    pub(crate) fn new_highlight_config(
        &self,
    ) -> Result<HighlightConfiguration, HighlightIssue> {
        let props = self.properties();
        let language = (props.language)();
        let query = props.highlight;
        let injection = props.injection;
        match HighlightConfiguration::new(
            language,
            query,
            injection.unwrap_or(""),
            "",
        ) {
            Ok(x) => Ok(x),
            Err(x) => {
                let str = format!("Encountered {x:?} while trying to construct HighlightConfiguration for {self}");
                log::error!("{str}");
                Err(HighlightIssue::Error(str))
            }
        }
    }

    pub(crate) fn walk_tree(
        &self,
        cursor: &mut TreeCursor,
        normal_lines: &mut HashSet<usize>,
    ) {
        let (list, ignore_list) = self.properties().code_lens;
        walk_tree(cursor, normal_lines, list, ignore_list);
    }
}

fn walk_tree(
    cursor: &mut TreeCursor,
    normal_lines: &mut HashSet<usize>,
    list: &[&str],
    ignore_list: &[&str],
) {
    let node = cursor.node();
    let start_pos = node.start_position();
    let end_pos = node.end_position();
    let kind = node.kind().trim();
    if !ignore_list.contains(&kind) && !kind.is_empty() {
        normal_lines.insert(start_pos.row);
        normal_lines.insert(end_pos.row);
    }

    if list.contains(&kind) && cursor.goto_first_child() {
        loop {
            walk_tree(cursor, normal_lines, list, ignore_list);
            if !cursor.goto_next_sibling() {
                break;
            }
        }
        cursor.goto_parent();
    }
<<<<<<< HEAD
}

#[cfg(test)]
mod test {
    // If none of the lang features is selected, the imports and the auxiliary
    // function(s) in the module become unused.  Hence turning off the lints.
    #![allow(unused, unreachable_code)]

    use std::path::PathBuf;

    use super::LapceLanguage;

    fn assert_language(expected: LapceLanguage, exts: &[&str]) {
        for ext in exts {
            assert_lang(expected, ext, false)
        }
        // Hopefully there will not be such a file extension to support.
        let path = PathBuf::from("a.___");
        assert!(LapceLanguage::from_path(&path).is_none());
    }

    fn assert_dotfile_language(expected: LapceLanguage, dotfiles: &[&str]) {
        for dotfile in dotfiles {
            assert_lang(expected, dotfile, true)
        }
        // Hopefully there will not be such a dotfile to support.
        let path = PathBuf::from(".___");
        assert!(LapceLanguage::from_path(&path).is_none());
    }

    fn assert_lang(expected: LapceLanguage, name: &str, dotfile: bool) {
        let path_name = if dotfile {
            name.to_string()
        } else {
            format!("a.{name}").to_string()
        };
        let path = PathBuf::from(path_name);
        let lang = LapceLanguage::from_path(&path).unwrap();

        assert_eq!(lang, expected);
        // In debug build, this assertion will never set off.  It
        // nonetheless exercises the boundary check, and the debug
        // assertion, in the `properties()` function.
        assert_eq!(lang.properties().id, expected);
    }

    #[test]
    #[cfg(feature = "lang-rust")]
    fn test_rust_lang() {
        assert_language(LapceLanguage::Rust, &["rs"]);
    }

    #[test]
    #[cfg(feature = "lang-go")]
    fn test_go_lang() {
        assert_language(LapceLanguage::Go, &["go"]);
    }

    #[test]
    #[cfg(feature = "lang-javascript")]
    fn test_javascript_lang() {
        assert_language(LapceLanguage::Javascript, &["js"]);
    }

    #[test]
    #[cfg(feature = "lang-javascript")]
    fn test_jsx_lang() {
        assert_language(LapceLanguage::Jsx, &["jsx"]);
    }

    #[test]
    #[cfg(feature = "lang-typescript")]
    fn test_typescript_lang() {
        assert_language(LapceLanguage::Typescript, &["ts"]);
    }

    #[test]
    #[cfg(feature = "lang-typescript")]
    fn test_tsx_lang() {
        assert_language(LapceLanguage::Tsx, &["tsx"]);
    }

    #[test]
    #[cfg(feature = "lang-python")]
    fn test_python_lang() {
        assert_language(LapceLanguage::Python, &["py", "pyi", "pyc", "pyd", "pyw"]);
    }

    #[test]
    #[cfg(feature = "lang-toml")]
    fn test_toml_lang() {
        assert_language(LapceLanguage::Toml, &["toml"]);
    }

    #[test]
    #[cfg(feature = "lang-elixir")]
    fn test_elixir_lang() {
        assert_language(LapceLanguage::Elixir, &["ex"]);
    }

    #[test]
    #[cfg(feature = "lang-erlang")]
    fn test_erlang_lang() {
        assert_language(LapceLanguage::Erlang, &["erl", "hrl"]);
    }

    #[test]
    #[cfg(feature = "lang-php")]
    fn test_php_lang() {
        assert_language(LapceLanguage::Php, &["php"]);
    }

    #[test]
    #[cfg(feature = "lang-ruby")]
    fn test_ruby_lang() {
        assert_language(LapceLanguage::Ruby, &["rb"]);
    }

    #[test]
    #[cfg(feature = "lang-c")]
    fn test_c_lang() {
        assert_language(LapceLanguage::C, &["c"]);
    }

    #[test]
    #[cfg(feature = "lang-cpp")]
    fn test_cpp_lang() {
        assert_language(
            LapceLanguage::Cpp,
            &["cpp", "cxx", "cc", "c++", "hpp", "hxx", "hh", "h++"],
        );
    }

    #[test]
    #[cfg(feature = "lang-json")]
    fn test_json_lang() {
        assert_language(LapceLanguage::Json, &["json"]);
    }

    #[test]
    #[cfg(feature = "lang-markdown")]
    fn test_markdown_lang() {
        assert_language(LapceLanguage::Markdown, &["md"]);
    }

    #[test]
    #[cfg(feature = "lang-html")]
    fn test_html_lang() {
        assert_language(LapceLanguage::Html, &["html", "htm"]);
    }

    #[test]
    #[cfg(feature = "lang-ini")]
    fn test_ini_lang() {
        assert_language(LapceLanguage::Ini, &["ini"]);
    }

    #[test]
    #[cfg(feature = "lang-ini")]
    fn test_ini_dotfile_lang() {
        assert_dotfile_language(LapceLanguage::Ini, &[".editorconfig"]);
    }

    #[test]
    #[cfg(feature = "lang-java")]
    fn test_java_lang() {
        assert_language(LapceLanguage::Java, &["java"]);
    }
    #[test]
    #[cfg(feature = "lang-elm")]
    fn test_elm_lang() {
        assert_language(LapceLanguage::Elm, &["elm"]);
    }
    #[test]
    #[cfg(feature = "lang-swift")]
    fn test_swift_lang() {
        assert_language(LapceLanguage::Swift, &["swift"]);
    }
    #[test]
    #[cfg(feature = "lang-ql")]
    fn test_ql_lang() {
        assert_language(LapceLanguage::Ql, &["ql"]);
    }
    #[test]
    #[cfg(feature = "lang-haskell")]
    fn test_haskell_lang() {
        assert_language(LapceLanguage::Haskell, &["hs"]);
    }
    #[cfg(feature = "lang-glimmer")]
    fn test_glimmer_lang() {
        assert_language(LapceLanguage::Glimmer, &["hbs"]);
    }
    #[cfg(feature = "lang-haxe")]
    fn test_haxe_lang() {
        assert_language(LapceLanguage::Haxe, &["hx"]);
    }
    #[cfg(feature = "lang-hcl")]
    fn test_hcl_lang() {
        assert_language(LapceLanguage::Hcl, &["hcl", "tf"]);
    }
    #[cfg(feature = "lang-ocaml")]
    fn test_ocaml_lang() {
        assert_language(LapceLanguage::Ocaml, &["ml"]);
        assert_language(LapceLanguage::OcamlInterface, &["mli"]);
    }
    #[cfg(feature = "lang-scheme")]
    fn test_scheme_lang() {
        assert_language(LapceLanguage::Scheme, &["scm", "ss"]);
    }
    #[cfg(feature = "lang-scss")]
    fn test_scss_lang() {
        assert_language(LapceLanguage::Scss, &["scss"]);
    }
    #[cfg(feature = "lang-hare")]
    fn test_hare_lang() {
        assert_language(LapceLanguage::Hare, &["ha"]);
    }
    #[cfg(feature = "lang-css")]
    fn test_css_lang() {
        assert_language(LapceLanguage::Css, &["css"]);
    }
    #[cfg(feature = "lang-zig")]
    fn test_zig_lang() {
        assert_language(LapceLanguage::Zig, &["zig"]);
    }
    #[cfg(feature = "lang-bash")]
    fn test_bash_lang() {
        assert_language(LapceLanguage::Bash, &["sh", "bash"]);
    }
    #[cfg(feature = "lang-yaml")]
    fn test_yaml_lang() {
        assert_language(LapceLanguage::Yaml, &["yml", "yaml"]);
    }
    #[cfg(feature = "lang-julia")]
    fn test_julia_lang() {
        assert_language(LapceLanguage::Julia, &["julia", "jl"]);
    }
    #[cfg(feature = "lang-wgsl")]
    fn test_wgsl_lang() {
        assert_language(LapceLanguage::Wgsl, &["wgsl"]);
    }
    #[cfg(feature = "lang-dockerfile")]
    fn test_dockerfile_lang() {
        assert_language(LapceLanguage::Dockerfile, &["containerfile", "dockerfile"]);
    }
    #[cfg(feature = "lang-csharp")]
    fn test_csharp_lang() {
        assert_language(LapceLanguage::Csharp, &["cs", "csx"]);
    }
    #[cfg(feature = "lang-nix")]
    fn test_nix_lang() {
        assert_language(LapceLanguage::Nix, &["nix"]);
    }
    #[cfg(feature = "lang-dart")]
    fn test_dart_lang() {
        assert_language(LapceLanguage::Dart, &["dart"]);
    }
    #[cfg(feature = "lang-svelte")]
    fn test_svelte_lang() {
        assert_language(LapceLanguage::Svelte, &["svelte"]);
    }
    #[cfg(feature = "lang-latex")]
    fn test_latex_lang() {
        assert_language(LapceLanguage::Latex, &["tex"]);
    }
    #[cfg(feature = "lang-kotlin")]
    fn test_kotlin_lang() {
        assert_language(LapceLanguage::Kotlin, &["kt", "kts"]);
    }
    #[cfg(feature = "lang-vue")]
    fn test_vue_lang() {
        assert_language(LapceLanguage::Vue, &["vue"]);
    }
    #[cfg(feature = "lang-d")]
    fn test_d_lang() {
        assert_language(LapceLanguage::D, &["d", "di", "dlang"]);
    }
    #[cfg(feature = "lang-lua")]
    fn test_lua_lang() {
        assert_language(LapceLanguage::Lua, &["lua"]);
    }
    #[cfg(feature = "lang-r")]
    fn test_r_lang() {
        assert_language(LapceLanguage::R, &["r"]);
    }
=======
>>>>>>> 5cd779f8
}<|MERGE_RESOLUTION|>--- conflicted
+++ resolved
@@ -1112,292 +1112,4 @@
         }
         cursor.goto_parent();
     }
-<<<<<<< HEAD
-}
-
-#[cfg(test)]
-mod test {
-    // If none of the lang features is selected, the imports and the auxiliary
-    // function(s) in the module become unused.  Hence turning off the lints.
-    #![allow(unused, unreachable_code)]
-
-    use std::path::PathBuf;
-
-    use super::LapceLanguage;
-
-    fn assert_language(expected: LapceLanguage, exts: &[&str]) {
-        for ext in exts {
-            assert_lang(expected, ext, false)
-        }
-        // Hopefully there will not be such a file extension to support.
-        let path = PathBuf::from("a.___");
-        assert!(LapceLanguage::from_path(&path).is_none());
-    }
-
-    fn assert_dotfile_language(expected: LapceLanguage, dotfiles: &[&str]) {
-        for dotfile in dotfiles {
-            assert_lang(expected, dotfile, true)
-        }
-        // Hopefully there will not be such a dotfile to support.
-        let path = PathBuf::from(".___");
-        assert!(LapceLanguage::from_path(&path).is_none());
-    }
-
-    fn assert_lang(expected: LapceLanguage, name: &str, dotfile: bool) {
-        let path_name = if dotfile {
-            name.to_string()
-        } else {
-            format!("a.{name}").to_string()
-        };
-        let path = PathBuf::from(path_name);
-        let lang = LapceLanguage::from_path(&path).unwrap();
-
-        assert_eq!(lang, expected);
-        // In debug build, this assertion will never set off.  It
-        // nonetheless exercises the boundary check, and the debug
-        // assertion, in the `properties()` function.
-        assert_eq!(lang.properties().id, expected);
-    }
-
-    #[test]
-    #[cfg(feature = "lang-rust")]
-    fn test_rust_lang() {
-        assert_language(LapceLanguage::Rust, &["rs"]);
-    }
-
-    #[test]
-    #[cfg(feature = "lang-go")]
-    fn test_go_lang() {
-        assert_language(LapceLanguage::Go, &["go"]);
-    }
-
-    #[test]
-    #[cfg(feature = "lang-javascript")]
-    fn test_javascript_lang() {
-        assert_language(LapceLanguage::Javascript, &["js"]);
-    }
-
-    #[test]
-    #[cfg(feature = "lang-javascript")]
-    fn test_jsx_lang() {
-        assert_language(LapceLanguage::Jsx, &["jsx"]);
-    }
-
-    #[test]
-    #[cfg(feature = "lang-typescript")]
-    fn test_typescript_lang() {
-        assert_language(LapceLanguage::Typescript, &["ts"]);
-    }
-
-    #[test]
-    #[cfg(feature = "lang-typescript")]
-    fn test_tsx_lang() {
-        assert_language(LapceLanguage::Tsx, &["tsx"]);
-    }
-
-    #[test]
-    #[cfg(feature = "lang-python")]
-    fn test_python_lang() {
-        assert_language(LapceLanguage::Python, &["py", "pyi", "pyc", "pyd", "pyw"]);
-    }
-
-    #[test]
-    #[cfg(feature = "lang-toml")]
-    fn test_toml_lang() {
-        assert_language(LapceLanguage::Toml, &["toml"]);
-    }
-
-    #[test]
-    #[cfg(feature = "lang-elixir")]
-    fn test_elixir_lang() {
-        assert_language(LapceLanguage::Elixir, &["ex"]);
-    }
-
-    #[test]
-    #[cfg(feature = "lang-erlang")]
-    fn test_erlang_lang() {
-        assert_language(LapceLanguage::Erlang, &["erl", "hrl"]);
-    }
-
-    #[test]
-    #[cfg(feature = "lang-php")]
-    fn test_php_lang() {
-        assert_language(LapceLanguage::Php, &["php"]);
-    }
-
-    #[test]
-    #[cfg(feature = "lang-ruby")]
-    fn test_ruby_lang() {
-        assert_language(LapceLanguage::Ruby, &["rb"]);
-    }
-
-    #[test]
-    #[cfg(feature = "lang-c")]
-    fn test_c_lang() {
-        assert_language(LapceLanguage::C, &["c"]);
-    }
-
-    #[test]
-    #[cfg(feature = "lang-cpp")]
-    fn test_cpp_lang() {
-        assert_language(
-            LapceLanguage::Cpp,
-            &["cpp", "cxx", "cc", "c++", "hpp", "hxx", "hh", "h++"],
-        );
-    }
-
-    #[test]
-    #[cfg(feature = "lang-json")]
-    fn test_json_lang() {
-        assert_language(LapceLanguage::Json, &["json"]);
-    }
-
-    #[test]
-    #[cfg(feature = "lang-markdown")]
-    fn test_markdown_lang() {
-        assert_language(LapceLanguage::Markdown, &["md"]);
-    }
-
-    #[test]
-    #[cfg(feature = "lang-html")]
-    fn test_html_lang() {
-        assert_language(LapceLanguage::Html, &["html", "htm"]);
-    }
-
-    #[test]
-    #[cfg(feature = "lang-ini")]
-    fn test_ini_lang() {
-        assert_language(LapceLanguage::Ini, &["ini"]);
-    }
-
-    #[test]
-    #[cfg(feature = "lang-ini")]
-    fn test_ini_dotfile_lang() {
-        assert_dotfile_language(LapceLanguage::Ini, &[".editorconfig"]);
-    }
-
-    #[test]
-    #[cfg(feature = "lang-java")]
-    fn test_java_lang() {
-        assert_language(LapceLanguage::Java, &["java"]);
-    }
-    #[test]
-    #[cfg(feature = "lang-elm")]
-    fn test_elm_lang() {
-        assert_language(LapceLanguage::Elm, &["elm"]);
-    }
-    #[test]
-    #[cfg(feature = "lang-swift")]
-    fn test_swift_lang() {
-        assert_language(LapceLanguage::Swift, &["swift"]);
-    }
-    #[test]
-    #[cfg(feature = "lang-ql")]
-    fn test_ql_lang() {
-        assert_language(LapceLanguage::Ql, &["ql"]);
-    }
-    #[test]
-    #[cfg(feature = "lang-haskell")]
-    fn test_haskell_lang() {
-        assert_language(LapceLanguage::Haskell, &["hs"]);
-    }
-    #[cfg(feature = "lang-glimmer")]
-    fn test_glimmer_lang() {
-        assert_language(LapceLanguage::Glimmer, &["hbs"]);
-    }
-    #[cfg(feature = "lang-haxe")]
-    fn test_haxe_lang() {
-        assert_language(LapceLanguage::Haxe, &["hx"]);
-    }
-    #[cfg(feature = "lang-hcl")]
-    fn test_hcl_lang() {
-        assert_language(LapceLanguage::Hcl, &["hcl", "tf"]);
-    }
-    #[cfg(feature = "lang-ocaml")]
-    fn test_ocaml_lang() {
-        assert_language(LapceLanguage::Ocaml, &["ml"]);
-        assert_language(LapceLanguage::OcamlInterface, &["mli"]);
-    }
-    #[cfg(feature = "lang-scheme")]
-    fn test_scheme_lang() {
-        assert_language(LapceLanguage::Scheme, &["scm", "ss"]);
-    }
-    #[cfg(feature = "lang-scss")]
-    fn test_scss_lang() {
-        assert_language(LapceLanguage::Scss, &["scss"]);
-    }
-    #[cfg(feature = "lang-hare")]
-    fn test_hare_lang() {
-        assert_language(LapceLanguage::Hare, &["ha"]);
-    }
-    #[cfg(feature = "lang-css")]
-    fn test_css_lang() {
-        assert_language(LapceLanguage::Css, &["css"]);
-    }
-    #[cfg(feature = "lang-zig")]
-    fn test_zig_lang() {
-        assert_language(LapceLanguage::Zig, &["zig"]);
-    }
-    #[cfg(feature = "lang-bash")]
-    fn test_bash_lang() {
-        assert_language(LapceLanguage::Bash, &["sh", "bash"]);
-    }
-    #[cfg(feature = "lang-yaml")]
-    fn test_yaml_lang() {
-        assert_language(LapceLanguage::Yaml, &["yml", "yaml"]);
-    }
-    #[cfg(feature = "lang-julia")]
-    fn test_julia_lang() {
-        assert_language(LapceLanguage::Julia, &["julia", "jl"]);
-    }
-    #[cfg(feature = "lang-wgsl")]
-    fn test_wgsl_lang() {
-        assert_language(LapceLanguage::Wgsl, &["wgsl"]);
-    }
-    #[cfg(feature = "lang-dockerfile")]
-    fn test_dockerfile_lang() {
-        assert_language(LapceLanguage::Dockerfile, &["containerfile", "dockerfile"]);
-    }
-    #[cfg(feature = "lang-csharp")]
-    fn test_csharp_lang() {
-        assert_language(LapceLanguage::Csharp, &["cs", "csx"]);
-    }
-    #[cfg(feature = "lang-nix")]
-    fn test_nix_lang() {
-        assert_language(LapceLanguage::Nix, &["nix"]);
-    }
-    #[cfg(feature = "lang-dart")]
-    fn test_dart_lang() {
-        assert_language(LapceLanguage::Dart, &["dart"]);
-    }
-    #[cfg(feature = "lang-svelte")]
-    fn test_svelte_lang() {
-        assert_language(LapceLanguage::Svelte, &["svelte"]);
-    }
-    #[cfg(feature = "lang-latex")]
-    fn test_latex_lang() {
-        assert_language(LapceLanguage::Latex, &["tex"]);
-    }
-    #[cfg(feature = "lang-kotlin")]
-    fn test_kotlin_lang() {
-        assert_language(LapceLanguage::Kotlin, &["kt", "kts"]);
-    }
-    #[cfg(feature = "lang-vue")]
-    fn test_vue_lang() {
-        assert_language(LapceLanguage::Vue, &["vue"]);
-    }
-    #[cfg(feature = "lang-d")]
-    fn test_d_lang() {
-        assert_language(LapceLanguage::D, &["d", "di", "dlang"]);
-    }
-    #[cfg(feature = "lang-lua")]
-    fn test_lua_lang() {
-        assert_language(LapceLanguage::Lua, &["lua"]);
-    }
-    #[cfg(feature = "lang-r")]
-    fn test_r_lang() {
-        assert_language(LapceLanguage::R, &["r"]);
-    }
-=======
->>>>>>> 5cd779f8
 }