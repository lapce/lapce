--- conflicted
+++ resolved
@@ -44,11 +44,8 @@
     Python,
     Toml,
     Php,
-<<<<<<< HEAD
     CSharp,
-=======
     C,
->>>>>>> 15606847
 }
 
 impl LapceLanguage {
@@ -64,11 +61,8 @@
             "py" => LapceLanguage::Python,
             "toml" => LapceLanguage::Toml,
             "php" => LapceLanguage::Php,
-<<<<<<< HEAD
             "cs" => LapceLanguage::CSharp,
-=======
             "c" | "h" => LapceLanguage::C,
->>>>>>> 15606847
             _ => return None,
         })
     }
@@ -84,11 +78,8 @@
             LapceLanguage::Python => "#",
             LapceLanguage::Toml => "#",
             LapceLanguage::Php => "//",
-<<<<<<< HEAD
             LapceLanguage::CSharp => "//",
-=======
             LapceLanguage::C => "//",
->>>>>>> 15606847
         }
     }
 
@@ -103,11 +94,8 @@
             LapceLanguage::Python => "    ",
             LapceLanguage::Toml => "  ",
             LapceLanguage::Php => "  ",
-<<<<<<< HEAD
             LapceLanguage::CSharp => "    ",
-=======
             LapceLanguage::C => "  ",
->>>>>>> 15606847
         }
     }
 
@@ -124,11 +112,8 @@
             LapceLanguage::Python => tree_sitter_python::language(),
             LapceLanguage::Toml => tree_sitter_toml::language(),
             LapceLanguage::Php => tree_sitter_php::language(),
-<<<<<<< HEAD
             LapceLanguage::CSharp => tree_sitter_c_sharp::language(),
-=======
             LapceLanguage::C => tree_sitter_c::language(),
->>>>>>> 15606847
         }
     }
 
@@ -151,11 +136,8 @@
             LapceLanguage::Python => tree_sitter_python::HIGHLIGHT_QUERY,
             LapceLanguage::Toml => tree_sitter_toml::HIGHLIGHT_QUERY,
             LapceLanguage::Php => tree_sitter_php::HIGHLIGHT_QUERY,
-<<<<<<< HEAD
             LapceLanguage::CSharp => tree_sitter_c_sharp::HIGHLIGHT_QUERY,
-=======
             LapceLanguage::C => tree_sitter_c::HIGHLIGHT_QUERY,
->>>>>>> 15606847
         };
 
         HighlightConfiguration::new(language, query, "", "").unwrap()
