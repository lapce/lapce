use std::{collections::HashSet, path::Path};

use tree_sitter::{Parser, TreeCursor};

use crate::style::HighlightConfiguration;

const DEFAULT_CODE_LENS_LIST: &[&str] = &["source_file"];
const DEFAULT_CODE_LENS_IGNORE_LIST: &[&str] = &["source_file"];
const RUST_CODE_LENS_LIST: &[&str] =
    &["source_file", "impl_item", "trait_item", "declaration_list"];
const RUST_CODE_LENS_IGNORE_LIST: &[&str] =
    &["source_file", "use_declaration", "line_comment"];
const GO_CODE_LENS_LIST: &[&str] = &[
    "source_file",
    "type_declaration",
    "type_spec",
    "interface_type",
    "method_spec_list",
];
const GO_CODE_LENS_IGNORE_LIST: &[&str] =
    &["source_file", "comment", "line_comment"];
const PYTHON_CODE_LENS_LIST: &[&str] = &[
    "source_file",
    "module",
    "class_definition",
    "class",
    "identifier",
    "decorated_definition",
    "block",
];
const PYTHON_CODE_LENS_IGNORE_LIST: &[&str] =
    &["source_file", "import_statement", "import_from_statement"];
const JAVASCRIPT_CODE_LENS_LIST: &[&str] = &["source_file", "program"];
const JAVASCRIPT_CODE_LENS_IGNORE_LIST: &[&str] = &["source_file"];

#[derive(Eq, PartialEq, Hash, Copy, Clone, Debug)]
pub enum LapceLanguage {
    Rust,
    Go,
    Javascript,
    Jsx,
    Typescript,
    Tsx,
    Python,
    Toml,
    Php,
    C,
    Cpp,
<<<<<<< HEAD
    Css,
=======
    Json,
>>>>>>> 0919d135
}

impl LapceLanguage {
    pub fn from_path(path: &Path) -> Option<LapceLanguage> {
        let extension = path.extension()?.to_str()?;
        Some(match extension {
            "rs" => LapceLanguage::Rust,
            "js" => LapceLanguage::Javascript,
            "jsx" => LapceLanguage::Jsx,
            "ts" => LapceLanguage::Typescript,
            "tsx" => LapceLanguage::Tsx,
            "go" => LapceLanguage::Go,
            "py" => LapceLanguage::Python,
            "toml" => LapceLanguage::Toml,
            "php" => LapceLanguage::Php,
            "c" | "h" => LapceLanguage::C,
            "cpp" | "cxx" | "cc" | "hpp" | "hxx" => LapceLanguage::Cpp,
<<<<<<< HEAD
            "css" => LapceLanguage::Css,
=======
            "json" => LapceLanguage::Json,
>>>>>>> 0919d135
            _ => return None,
        })
    }

    pub fn comment_token(&self) -> &str {
        match self {
            LapceLanguage::Rust => "//",
            LapceLanguage::Go => "//",
            LapceLanguage::Javascript => "//",
            LapceLanguage::Jsx => "//",
            LapceLanguage::Typescript => "//",
            LapceLanguage::Tsx => "//",
            LapceLanguage::Python => "#",
            LapceLanguage::Toml => "#",
            LapceLanguage::Php => "//",
            LapceLanguage::C => "//",
            LapceLanguage::Cpp => "//",
<<<<<<< HEAD
            LapceLanguage::Css => "",
=======
            LapceLanguage::Json => "",
>>>>>>> 0919d135
        }
    }

    pub fn indent_unit(&self) -> &str {
        match self {
            LapceLanguage::Rust => "    ",
            LapceLanguage::Go => "\t",
            LapceLanguage::Javascript => "  ",
            LapceLanguage::Jsx => "  ",
            LapceLanguage::Typescript => "  ",
            LapceLanguage::Tsx => "  ",
            LapceLanguage::Python => "    ",
            LapceLanguage::Toml => "  ",
            LapceLanguage::Php => "  ",
            LapceLanguage::C => "  ",
            LapceLanguage::Cpp => "    ",
<<<<<<< HEAD
            LapceLanguage::Css => "    ",
=======
            LapceLanguage::Json => "    ",
>>>>>>> 0919d135
        }
    }

    fn tree_sitter_language(&self) -> tree_sitter::Language {
        match self {
            LapceLanguage::Rust => tree_sitter_rust::language(),
            LapceLanguage::Go => tree_sitter_go::language(),
            LapceLanguage::Javascript => tree_sitter_javascript::language(),
            LapceLanguage::Jsx => tree_sitter_javascript::language(),
            LapceLanguage::Typescript => {
                tree_sitter_typescript::language_typescript()
            }
            LapceLanguage::Tsx => tree_sitter_typescript::language_tsx(),
            LapceLanguage::Python => tree_sitter_python::language(),
            LapceLanguage::Toml => tree_sitter_toml::language(),
            LapceLanguage::Php => tree_sitter_php::language(),
            LapceLanguage::C => tree_sitter_c::language(),
            LapceLanguage::Cpp => tree_sitter_cpp::language(),
<<<<<<< HEAD
            LapceLanguage::Css => tree_sitter_css::language(),
=======
            LapceLanguage::Json => tree_sitter_json::language(),
>>>>>>> 0919d135
        }
    }

    pub(crate) fn new_parser(&self) -> Parser {
        let language = self.tree_sitter_language();
        let mut parser = Parser::new();
        parser.set_language(language).unwrap();
        parser
    }

    pub(crate) fn new_highlight_config(&self) -> HighlightConfiguration {
        let language = self.tree_sitter_language();
        let query = match self {
            LapceLanguage::Rust => tree_sitter_rust::HIGHLIGHT_QUERY,
            LapceLanguage::Go => tree_sitter_go::HIGHLIGHT_QUERY,
            LapceLanguage::Javascript => tree_sitter_javascript::HIGHLIGHT_QUERY,
            LapceLanguage::Jsx => tree_sitter_javascript::JSX_HIGHLIGHT_QUERY,
            LapceLanguage::Typescript => tree_sitter_typescript::HIGHLIGHT_QUERY,
            LapceLanguage::Tsx => tree_sitter_typescript::HIGHLIGHT_QUERY,
            LapceLanguage::Python => tree_sitter_python::HIGHLIGHT_QUERY,
            LapceLanguage::Toml => tree_sitter_toml::HIGHLIGHT_QUERY,
            LapceLanguage::Php => tree_sitter_php::HIGHLIGHT_QUERY,
            LapceLanguage::C => tree_sitter_c::HIGHLIGHT_QUERY,
            LapceLanguage::Cpp => tree_sitter_cpp::HIGHLIGHT_QUERY,
<<<<<<< HEAD
            LapceLanguage::Css => tree_sitter_css::HIGHLIGHTS_QUERY,
=======
            LapceLanguage::Json => tree_sitter_json::HIGHLIGHT_QUERY,
>>>>>>> 0919d135
        };

        HighlightConfiguration::new(language, query, "", "").unwrap()
    }

    pub(crate) fn walk_tree(
        &self,
        cursor: &mut TreeCursor,
        normal_lines: &mut HashSet<usize>,
    ) {
        let (list, ignore_list) = match self {
            LapceLanguage::Rust => (RUST_CODE_LENS_LIST, RUST_CODE_LENS_IGNORE_LIST),
            LapceLanguage::Go => (GO_CODE_LENS_LIST, GO_CODE_LENS_IGNORE_LIST),
            LapceLanguage::Python => {
                (PYTHON_CODE_LENS_LIST, PYTHON_CODE_LENS_IGNORE_LIST)
            }
            LapceLanguage::Javascript
            | LapceLanguage::Jsx
            | LapceLanguage::Typescript
            | LapceLanguage::Tsx => {
                (JAVASCRIPT_CODE_LENS_LIST, JAVASCRIPT_CODE_LENS_IGNORE_LIST)
            }
            _ => (DEFAULT_CODE_LENS_LIST, DEFAULT_CODE_LENS_IGNORE_LIST),
        };
        walk_tree(cursor, normal_lines, list, ignore_list);
    }
}

fn walk_tree(
    cursor: &mut TreeCursor,
    normal_lines: &mut HashSet<usize>,
    list: &[&str],
    ignore_list: &[&str],
) {
    let node = cursor.node();
    let start_pos = node.start_position();
    let end_pos = node.end_position();
    let kind = node.kind().trim();
    if !ignore_list.contains(&kind) && !kind.is_empty() {
        normal_lines.insert(start_pos.row);
        normal_lines.insert(end_pos.row);
    }

    if list.contains(&kind) && cursor.goto_first_child() {
        loop {
            walk_tree(cursor, normal_lines, list, ignore_list);
            if !cursor.goto_next_sibling() {
                break;
            }
        }
        cursor.goto_parent();
    }
}<|MERGE_RESOLUTION|>--- conflicted
+++ resolved
@@ -46,11 +46,8 @@
     Php,
     C,
     Cpp,
-<<<<<<< HEAD
     Css,
-=======
     Json,
->>>>>>> 0919d135
 }
 
 impl LapceLanguage {
@@ -68,11 +65,8 @@
             "php" => LapceLanguage::Php,
             "c" | "h" => LapceLanguage::C,
             "cpp" | "cxx" | "cc" | "hpp" | "hxx" => LapceLanguage::Cpp,
-<<<<<<< HEAD
             "css" => LapceLanguage::Css,
-=======
             "json" => LapceLanguage::Json,
->>>>>>> 0919d135
             _ => return None,
         })
     }
@@ -90,11 +84,8 @@
             LapceLanguage::Php => "//",
             LapceLanguage::C => "//",
             LapceLanguage::Cpp => "//",
-<<<<<<< HEAD
             LapceLanguage::Css => "",
-=======
             LapceLanguage::Json => "",
->>>>>>> 0919d135
         }
     }
 
@@ -111,11 +102,8 @@
             LapceLanguage::Php => "  ",
             LapceLanguage::C => "  ",
             LapceLanguage::Cpp => "    ",
-<<<<<<< HEAD
             LapceLanguage::Css => "    ",
-=======
             LapceLanguage::Json => "    ",
->>>>>>> 0919d135
         }
     }
 
@@ -134,11 +122,8 @@
             LapceLanguage::Php => tree_sitter_php::language(),
             LapceLanguage::C => tree_sitter_c::language(),
             LapceLanguage::Cpp => tree_sitter_cpp::language(),
-<<<<<<< HEAD
             LapceLanguage::Css => tree_sitter_css::language(),
-=======
             LapceLanguage::Json => tree_sitter_json::language(),
->>>>>>> 0919d135
         }
     }
 
@@ -163,11 +148,8 @@
             LapceLanguage::Php => tree_sitter_php::HIGHLIGHT_QUERY,
             LapceLanguage::C => tree_sitter_c::HIGHLIGHT_QUERY,
             LapceLanguage::Cpp => tree_sitter_cpp::HIGHLIGHT_QUERY,
-<<<<<<< HEAD
             LapceLanguage::Css => tree_sitter_css::HIGHLIGHTS_QUERY,
-=======
             LapceLanguage::Json => tree_sitter_json::HIGHLIGHT_QUERY,
->>>>>>> 0919d135
         };
 
         HighlightConfiguration::new(language, query, "", "").unwrap()
