use std::{
    borrow::Cow,
    cmp::Ordering,
    collections::BTreeSet,
    ops::Range,
    sync::{
        atomic::{self, AtomicU64},
        Arc,
    },
};

use lapce_xi_rope::{
    delta::InsertDelta,
<<<<<<< HEAD
    diff::{Diff, LineHashDiff},
=======
    interval::IntervalBounds,
>>>>>>> c47217b3
    multiset::{CountMatcher, Subset},
    tree::{Node, NodeInfo},
    Delta, DeltaBuilder, DeltaElement, Interval, Rope, RopeDelta, RopeInfo,
};

use crate::{
    char_buffer::CharBuffer,
    cursor::CursorMode,
    editor::EditType,
    indent::{auto_detect_indent_style, IndentStyle},
    mode::Mode,
    selection::Selection,
    syntax::{self, edit::SyntaxEdit, Syntax},
    word::WordCursor,
};

pub mod rope_text;

use rope_text::*;

#[derive(Clone)]
enum Contents {
    Edit {
        /// Groups related edits together so that they are undone and re-done
        /// together. For example, an auto-indent insertion would be un-done
        /// along with the newline that triggered it.
        undo_group: usize,
        /// The subset of the characters of the union string from after this
        /// revision that were added by this revision.
        inserts: Subset,
        /// The subset of the characters of the union string from after this
        /// revision that were deleted by this revision.
        deletes: Subset,
    },
    Undo {
        /// The set of groups toggled between undone and done.
        /// Just the `symmetric_difference` (XOR) of the two sets.
        toggled_groups: BTreeSet<usize>, // set of undo_group id's
        /// Used to store a reversible difference between the old
        /// and new deletes_from_union
        deletes_bitxor: Subset,
    },
}

#[derive(Clone)]
struct Revision {
    num: u64,
    max_undo_so_far: usize,
    edit: Contents,
    cursor_before: Option<CursorMode>,
    cursor_after: Option<CursorMode>,
}

#[derive(Debug, Clone)]
pub struct InvalLines {
    pub start_line: usize,
    pub inval_count: usize,
    pub new_count: usize,
}

#[derive(Clone)]
pub struct Buffer {
    rev_counter: u64,
    pristine_rev_id: u64,
    atomic_rev: Arc<AtomicU64>,

    text: Rope,
    revs: Vec<Revision>,
    cur_undo: usize,
    undos: BTreeSet<usize>,
    undo_group_id: usize,
    live_undos: Vec<usize>,
    deletes_from_union: Subset,
    undone_groups: BTreeSet<usize>,
    tombstones: Rope,
    this_edit_type: EditType,
    last_edit_type: EditType,

    indent_style: IndentStyle,

    max_len: usize,
    max_len_line: usize,
}

impl ToString for Buffer {
    fn to_string(&self) -> String {
        self.text().to_string()
    }
}

impl Buffer {
    pub fn new(text: &str) -> Self {
        Self {
            text: Rope::from(text),

            rev_counter: 1,
            pristine_rev_id: 0,
            atomic_rev: Arc::new(AtomicU64::new(0)),

            revs: vec![Revision {
                num: 0,
                max_undo_so_far: 0,
                edit: Contents::Undo {
                    toggled_groups: BTreeSet::new(),
                    deletes_bitxor: Subset::new(0),
                },
                cursor_before: None,
                cursor_after: None,
            }],
            cur_undo: 1,
            undos: BTreeSet::new(),
            undo_group_id: 1,
            live_undos: vec![0],
            deletes_from_union: Subset::new(text.len()),
            undone_groups: BTreeSet::new(),
            tombstones: Rope::default(),

            this_edit_type: EditType::Other,
            last_edit_type: EditType::Other,
            indent_style: IndentStyle::DEFAULT_INDENT,

            max_len: 0,
            max_len_line: 0,
        }
    }

    /// The current buffer revision
    pub fn rev(&self) -> u64 {
        self.revs.last().unwrap().num
    }

    /// Mark the buffer as pristine (aka 'saved')
    pub fn set_pristine(&mut self) {
        self.pristine_rev_id = self.rev();
    }

    pub fn is_pristine(&self) -> bool {
        self.is_equivalent_revision(self.pristine_rev_id, self.rev())
    }

    pub fn set_cursor_before(&mut self, cursor: CursorMode) {
        if let Some(rev) = self.revs.last_mut() {
            rev.cursor_before = Some(cursor);
        }
    }

    pub fn set_cursor_after(&mut self, cursor: CursorMode) {
        if let Some(rev) = self.revs.last_mut() {
            rev.cursor_after = Some(cursor);
        }
    }

    fn is_equivalent_revision(&self, base_rev: u64, other_rev: u64) -> bool {
        let base_subset = self
            .find_rev(base_rev)
            .map(|rev_index| self.deletes_from_cur_union_for_index(rev_index));
        let other_subset = self
            .find_rev(other_rev)
            .map(|rev_index| self.deletes_from_cur_union_for_index(rev_index));

        base_subset.is_some() && base_subset == other_subset
    }

    fn find_rev(&self, rev_id: u64) -> Option<usize> {
        self.revs
            .iter()
            .enumerate()
            .rev()
            .find(|&(_, rev)| rev.num == rev_id)
            .map(|(i, _)| i)
    }

    pub fn atomic_rev(&self) -> Arc<AtomicU64> {
        self.atomic_rev.clone()
    }

    fn get_max_line_len(&self) -> (usize, usize) {
        let mut pre_offset = 0;
        let mut max_len = 0;
        let mut max_len_line = 0;
        for line in 0..=self.num_lines() {
            let offset = self.offset_of_line(line);
            let line_len = offset - pre_offset;
            pre_offset = offset;
            if line_len > max_len {
                max_len = line_len;
                max_len_line = line;
            }
        }
        (max_len, max_len_line)
    }

    fn update_size(&mut self, inval_lines: &InvalLines) {
        if self.max_len_line >= inval_lines.start_line
            && self.max_len_line <= inval_lines.start_line + inval_lines.inval_count
        {
            let (max_len, max_len_line) = self.get_max_line_len();
            self.max_len = max_len;
            self.max_len_line = max_len_line;
        } else {
            let mut max_len = 0;
            let mut max_len_line = 0;
            for line in inval_lines.start_line
                ..inval_lines.start_line + inval_lines.new_count
            {
                let line_len = self.line_len(line);
                if line_len > max_len {
                    max_len = line_len;
                    max_len_line = line;
                }
            }
            if max_len > self.max_len {
                self.max_len = max_len;
                self.max_len_line = max_len_line;
            } else if self.max_len_line >= inval_lines.start_line {
                self.max_len_line = self.max_len_line + inval_lines.new_count
                    - inval_lines.inval_count;
            }
        }
    }

    pub fn max_len(&self) -> usize {
        self.max_len
    }

    pub fn init_content(&mut self, content: Rope) {
        if !content.is_empty() {
            let delta = Delta::simple_edit(Interval::new(0, 0), content, 0);
            let (new_rev, new_text, new_tombstones, new_deletes_from_union, _) =
                self.mk_new_rev(0, delta.clone());
            self.apply_edit(
                &delta,
                new_rev,
                new_text,
                new_tombstones,
                new_deletes_from_union,
            );
        }
        self.set_pristine();
    }

    pub fn reload(
        &mut self,
        content: Rope,
        set_pristine: bool,
    ) -> (RopeDelta, InvalLines, SyntaxEdit) {
        let len = self.text.len();
        let delta = Delta::simple_edit(Interval::new(0, len), content, len);
        self.this_edit_type = EditType::Other;
        let (delta, inval_lines, edits) = self.add_delta(delta);
        if set_pristine {
            self.set_pristine();
        }
        (delta, inval_lines, edits)
    }

    pub fn detect_indent(&mut self, syntax: Option<&Syntax>) {
        self.indent_style =
            auto_detect_indent_style(&self.text).unwrap_or_else(|| {
                syntax
                    .map(|s| IndentStyle::from_str(s.language.indent_unit()))
                    .unwrap_or(IndentStyle::DEFAULT_INDENT)
            });
    }

    pub fn indent_unit(&self) -> &'static str {
        self.indent_style.as_str()
    }

    pub fn reset_edit_type(&mut self) {
        self.last_edit_type = EditType::Other;
    }

    pub fn edit(
        &mut self,
        edits: &[(impl AsRef<Selection>, &str)],
        edit_type: EditType,
    ) -> (RopeDelta, InvalLines, SyntaxEdit) {
        let mut builder = DeltaBuilder::new(self.len());
        let mut interval_rope = Vec::new();
        for (selection, content) in edits {
            let rope = Rope::from(content);
            for region in selection.as_ref().regions() {
                interval_rope.push((region.min(), region.max(), rope.clone()));
            }
        }
        interval_rope.sort_by(|a, b| {
            if a.0 == b.0 && a.1 == b.1 {
                Ordering::Equal
            } else if a.1 == b.0 {
                Ordering::Less
            } else {
                a.1.cmp(&b.0)
            }
        });
        for (start, end, rope) in interval_rope.into_iter() {
            builder.replace(start..end, rope);
        }
        let delta = builder.build();
        self.this_edit_type = edit_type;
        self.add_delta(delta)
    }

    fn add_delta(
        &mut self,
        delta: RopeDelta,
    ) -> (RopeDelta, InvalLines, SyntaxEdit) {
        let undo_group = self.calculate_undo_group();
        self.last_edit_type = self.this_edit_type;

        let (new_rev, new_text, new_tombstones, new_deletes_from_union, edits) =
            self.mk_new_rev(undo_group, delta.clone());

        let inval_lines = self.apply_edit(
            &delta,
            new_rev,
            new_text,
            new_tombstones,
            new_deletes_from_union,
        );

        (delta, inval_lines, edits)
    }

    fn apply_edit(
        &mut self,
        delta: &RopeDelta,
        new_rev: Revision,
        new_text: Rope,
        new_tombstones: Rope,
        new_deletes_from_union: Subset,
    ) -> InvalLines {
        self.rev_counter += 1;

        let (iv, newlen) = delta.summary();
        let old_logical_end_line = self.text.line_of_offset(iv.end) + 1;

        self.revs.push(new_rev);
        self.text = new_text;
        self.tombstones = new_tombstones;
        self.deletes_from_union = new_deletes_from_union;

        let logical_start_line = self.text.line_of_offset(iv.start);
        let new_logical_end_line = self.text.line_of_offset(iv.start + newlen) + 1;
        let old_hard_count = old_logical_end_line - logical_start_line;
        let new_hard_count = new_logical_end_line - logical_start_line;

        let inval_lines = InvalLines {
            start_line: logical_start_line,
            inval_count: old_hard_count,
            new_count: new_hard_count,
        };
        self.update_size(&inval_lines);

        inval_lines
    }

    fn calculate_undo_group(&mut self) -> usize {
        let has_undos = !self.live_undos.is_empty();
        let is_unbroken_group =
            !self.this_edit_type.breaks_undo_group(self.last_edit_type);

        if has_undos && is_unbroken_group {
            *self.live_undos.last().unwrap()
        } else {
            let undo_group = self.undo_group_id;
            self.live_undos.truncate(self.cur_undo);
            self.live_undos.push(undo_group);
            self.cur_undo += 1;
            self.undo_group_id += 1;
            undo_group
        }
    }

    fn generate_edits(
        &self,
        ins_delta: &InsertDelta<RopeInfo>,
        deletes: &Subset,
    ) -> SyntaxEdit {
        let deletes = deletes.transform_expand(&ins_delta.inserted_subset());

        let mut edits = Vec::new();

        let mut insert_edits: Vec<tree_sitter::InputEdit> =
            InsertsValueIter::new(ins_delta)
                .map(|insert| {
                    let start = insert.old_offset;
                    let inserted = insert.node;
                    syntax::edit::create_insert_edit(&self.text, start, inserted)
                })
                .collect();
        insert_edits.reverse();
        edits.append(&mut insert_edits);

        let text = ins_delta.apply(&self.text);
        let mut delete_edits: Vec<tree_sitter::InputEdit> = deletes
            .range_iter(CountMatcher::NonZero)
            .map(|(start, end)| syntax::edit::create_delete_edit(&text, start, end))
            .collect();
        delete_edits.reverse();
        edits.append(&mut delete_edits);

        SyntaxEdit::new(edits)
    }

    fn mk_new_rev(
        &self,
        undo_group: usize,
        delta: RopeDelta,
    ) -> (Revision, Rope, Rope, Subset, SyntaxEdit) {
        let (ins_delta, deletes) = delta.factor();

        let edits = self.generate_edits(&ins_delta, &deletes);

        let deletes_at_rev = &self.deletes_from_union;

        let union_ins_delta = ins_delta.transform_expand(deletes_at_rev, true);
        let mut new_deletes = deletes.transform_expand(deletes_at_rev);

        let new_inserts = union_ins_delta.inserted_subset();
        if !new_inserts.is_empty() {
            new_deletes = new_deletes.transform_expand(&new_inserts);
        }
        let cur_deletes_from_union = &self.deletes_from_union;
        let text_ins_delta =
            union_ins_delta.transform_shrink(cur_deletes_from_union);
        let text_with_inserts = text_ins_delta.apply(&self.text);
        let rebased_deletes_from_union =
            cur_deletes_from_union.transform_expand(&new_inserts);

        let undone = self.undone_groups.contains(&undo_group);
        let new_deletes_from_union = {
            let to_delete = if undone { &new_inserts } else { &new_deletes };
            rebased_deletes_from_union.union(to_delete)
        };

        let (new_text, new_tombstones) = shuffle(
            &text_with_inserts,
            &self.tombstones,
            &rebased_deletes_from_union,
            &new_deletes_from_union,
        );

        let head_rev = self.revs.last().unwrap();
        self.atomic_rev
            .store(self.rev_counter, atomic::Ordering::Release);
        (
            Revision {
                num: self.rev_counter,
                max_undo_so_far: std::cmp::max(undo_group, head_rev.max_undo_so_far),
                edit: Contents::Edit {
                    undo_group,
                    inserts: new_inserts,
                    deletes: new_deletes,
                },
                cursor_before: None,
                cursor_after: None,
            },
            new_text,
            new_tombstones,
            new_deletes_from_union,
            edits,
        )
    }

    fn deletes_from_union_for_index(&self, rev_index: usize) -> Cow<Subset> {
        self.deletes_from_union_before_index(rev_index + 1, true)
    }

    fn deletes_from_cur_union_for_index(&self, rev_index: usize) -> Cow<Subset> {
        let mut deletes_from_union = self.deletes_from_union_for_index(rev_index);
        for rev in &self.revs[rev_index + 1..] {
            if let Contents::Edit { ref inserts, .. } = rev.edit {
                if !inserts.is_empty() {
                    deletes_from_union =
                        Cow::Owned(deletes_from_union.transform_union(inserts));
                }
            }
        }
        deletes_from_union
    }

    fn deletes_from_union_before_index(
        &self,
        rev_index: usize,
        invert_undos: bool,
    ) -> Cow<Subset> {
        let mut deletes_from_union = Cow::Borrowed(&self.deletes_from_union);
        let mut undone_groups = Cow::Borrowed(&self.undone_groups);

        // invert the changes to deletes_from_union starting in the present and working backwards
        for rev in self.revs[rev_index..].iter().rev() {
            deletes_from_union = match rev.edit {
                Contents::Edit {
                    ref inserts,
                    ref deletes,
                    ref undo_group,
                    ..
                } => {
                    if undone_groups.contains(undo_group) {
                        // no need to un-delete undone inserts since we'll just shrink them out
                        Cow::Owned(deletes_from_union.transform_shrink(inserts))
                    } else {
                        let un_deleted = deletes_from_union.subtract(deletes);
                        Cow::Owned(un_deleted.transform_shrink(inserts))
                    }
                }
                Contents::Undo {
                    ref toggled_groups,
                    ref deletes_bitxor,
                } => {
                    if invert_undos {
                        let new_undone = undone_groups
                            .symmetric_difference(toggled_groups)
                            .cloned()
                            .collect();
                        undone_groups = Cow::Owned(new_undone);
                        Cow::Owned(deletes_from_union.bitxor(deletes_bitxor))
                    } else {
                        deletes_from_union
                    }
                }
            }
        }
        deletes_from_union
    }

    fn find_first_undo_candidate_index(
        &self,
        toggled_groups: &BTreeSet<usize>,
    ) -> usize {
        // find the lowest toggled undo group number
        if let Some(lowest_group) = toggled_groups.iter().cloned().next() {
            for (i, rev) in self.revs.iter().enumerate().rev() {
                if rev.max_undo_so_far < lowest_group {
                    return i + 1; // +1 since we know the one we just found doesn't have it
                }
            }
            0
        } else {
            // no toggled groups, return past end
            self.revs.len()
        }
    }

    fn compute_undo(&self, groups: &BTreeSet<usize>) -> (Revision, Subset) {
        let toggled_groups = self
            .undone_groups
            .symmetric_difference(groups)
            .cloned()
            .collect();
        let first_candidate = self.find_first_undo_candidate_index(&toggled_groups);
        // the `false` below: don't invert undos since our first_candidate is based on the current undo set, not past
        let mut deletes_from_union = self
            .deletes_from_union_before_index(first_candidate, false)
            .into_owned();

        for rev in &self.revs[first_candidate..] {
            if let Contents::Edit {
                ref undo_group,
                ref inserts,
                ref deletes,
                ..
            } = rev.edit
            {
                if groups.contains(undo_group) {
                    if !inserts.is_empty() {
                        deletes_from_union =
                            deletes_from_union.transform_union(inserts);
                    }
                } else {
                    if !inserts.is_empty() {
                        deletes_from_union =
                            deletes_from_union.transform_expand(inserts);
                    }
                    if !deletes.is_empty() {
                        deletes_from_union = deletes_from_union.union(deletes);
                    }
                }
            }
        }

        let cursor_before = self
            .revs
            .get(first_candidate)
            .and_then(|rev| rev.cursor_before.clone());

        let cursor_after = self
            .revs
            .get(first_candidate)
            .and_then(|rev| match &rev.edit {
                Contents::Edit { undo_group, .. } => Some(undo_group),
                Contents::Undo { .. } => None,
            })
            .and_then(|group| {
                let mut cursor = None;
                for rev in &self.revs[first_candidate..] {
                    if let Contents::Edit { ref undo_group, .. } = rev.edit {
                        if group == undo_group {
                            cursor = rev.cursor_after.as_ref();
                        } else {
                            break;
                        }
                    }
                }
                cursor.cloned()
            });

        let deletes_bitxor = self.deletes_from_union.bitxor(&deletes_from_union);
        let max_undo_so_far = self.revs.last().unwrap().max_undo_so_far;
        self.atomic_rev
            .store(self.rev_counter, atomic::Ordering::Release);
        (
            Revision {
                num: self.rev_counter,
                max_undo_so_far,
                edit: Contents::Undo {
                    toggled_groups,
                    deletes_bitxor,
                },
                cursor_before,
                cursor_after,
            },
            deletes_from_union,
        )
    }

    fn undo(
        &mut self,
        groups: BTreeSet<usize>,
    ) -> (
        RopeDelta,
        InvalLines,
        SyntaxEdit,
        Option<CursorMode>,
        Option<CursorMode>,
    ) {
        let (new_rev, new_deletes_from_union) = self.compute_undo(&groups);
        let delta = Delta::synthesize(
            &self.tombstones,
            &self.deletes_from_union,
            &new_deletes_from_union,
        );
        let edits = {
            let (ins_delta, deletes) = delta.clone().factor();
            self.generate_edits(&ins_delta, &deletes)
        };
        let new_text = delta.apply(&self.text);
        let new_tombstones = shuffle_tombstones(
            &self.text,
            &self.tombstones,
            &self.deletes_from_union,
            &new_deletes_from_union,
        );
        self.undone_groups = groups;

        let cursor_before = new_rev.cursor_before.clone();
        let cursor_after = new_rev.cursor_after.clone();

        let inval_lines = self.apply_edit(
            &delta,
            new_rev,
            new_text,
            new_tombstones,
            new_deletes_from_union,
        );

        (delta, inval_lines, edits, cursor_before, cursor_after)
    }

    pub fn do_undo(
        &mut self,
    ) -> Option<(RopeDelta, InvalLines, SyntaxEdit, Option<CursorMode>)> {
        if self.cur_undo <= 1 {
            return None;
        }

        self.cur_undo -= 1;
        self.undos.insert(self.live_undos[self.cur_undo]);
        self.last_edit_type = EditType::Undo;
        let (delta, inval_lines, edits, cursor_before, _cursor_after) =
            self.undo(self.undos.clone());

        Some((delta, inval_lines, edits, cursor_before))
    }

    pub fn do_redo(
        &mut self,
    ) -> Option<(RopeDelta, InvalLines, SyntaxEdit, Option<CursorMode>)> {
        if self.cur_undo >= self.live_undos.len() {
            return None;
        }

        self.undos.remove(&self.live_undos[self.cur_undo]);
        self.cur_undo += 1;
        self.last_edit_type = EditType::Redo;
        let (delta, inval_lines, edits, _cursor_before, cursor_after) =
            self.undo(self.undos.clone());

        Some((delta, inval_lines, edits, cursor_after))
    }

    pub fn move_word_forward(&self, offset: usize) -> usize {
        self.move_n_words_forward(offset, 1)
    }

    pub fn move_word_backward(&self, offset: usize, mode: Mode) -> usize {
        self.move_n_words_backward(offset, 1, mode)
    }

    pub fn char_at_offset(&self, offset: usize) -> Option<char> {
        if self.is_empty() {
            return None;
        }
        let offset = offset.min(self.len());
        WordCursor::new(&self.text, offset)
            .inner
            .peek_next_codepoint()
    }

    pub fn previous_unmatched(
        &self,
        syntax: Option<&Syntax>,
        c: char,
        offset: usize,
    ) -> Option<usize> {
        if let Some(syntax) = syntax {
            syntax.find_tag(offset, true, &CharBuffer::new(c))
        } else {
            WordCursor::new(&self.text, offset).previous_unmatched(c)
        }
    }
}

impl RopeText for Buffer {
    fn text(&self) -> &Rope {
        &self.text
    }
}

fn shuffle_tombstones(
    text: &Rope,
    tombstones: &Rope,
    old_deletes_from_union: &Subset,
    new_deletes_from_union: &Subset,
) -> Rope {
    // Taking the complement of deletes_from_union leads to an interleaving valid for swapped text and tombstones,
    // allowing us to use the same method to insert the text into the tombstones.
    let inverse_tombstones_map = old_deletes_from_union.complement();
    let move_delta = Delta::synthesize(
        text,
        &inverse_tombstones_map,
        &new_deletes_from_union.complement(),
    );
    move_delta.apply(tombstones)
}

fn shuffle(
    text: &Rope,
    tombstones: &Rope,
    old_deletes_from_union: &Subset,
    new_deletes_from_union: &Subset,
) -> (Rope, Rope) {
    // Delta that deletes the right bits from the text
    let del_delta = Delta::synthesize(
        tombstones,
        old_deletes_from_union,
        new_deletes_from_union,
    );
    let new_text = del_delta.apply(text);
    (
        new_text,
        shuffle_tombstones(
            text,
            tombstones,
            old_deletes_from_union,
            new_deletes_from_union,
        ),
    )
}

#[derive(Clone, Debug, PartialEq, Eq)]
pub enum DiffResult<T> {
    Left(T),
    Both(T, T),
    Right(T),
}

#[derive(Clone, Debug, PartialEq, Eq)]
pub enum DiffLines {
    Left(Range<usize>),
    Both(Range<usize>, Range<usize>),
    Skip(Range<usize>, Range<usize>),
    Right(Range<usize>),
}

pub fn rope_diff(
    left_rope: Rope,
    right_rope: Rope,
    rev: u64,
    atomic_rev: Arc<AtomicU64>,
    context_lines: Option<usize>,
) -> Option<Vec<DiffLines>> {
    let left_lines = left_rope.lines(..).collect::<Vec<Cow<str>>>();
    let right_lines = right_rope.lines(..).collect::<Vec<Cow<str>>>();

    let left_count = left_lines.len();
    let right_count = right_lines.len();
    let min_count = std::cmp::min(left_count, right_count);

    let leading_equals = left_lines
        .iter()
        .zip(right_lines.iter())
        .take_while(|p| p.0 == p.1)
        .count();
    let trailing_equals = left_lines
        .iter()
        .rev()
        .zip(right_lines.iter().rev())
        .take(min_count - leading_equals)
        .take_while(|p| p.0 == p.1)
        .count();

    let left_diff_size = left_count - leading_equals - trailing_equals;
    let right_diff_size = right_count - leading_equals - trailing_equals;

    let table: Vec<Vec<u32>> = {
        let mut table = vec![vec![0; right_diff_size + 1]; left_diff_size + 1];
        let left_skip = left_lines.iter().skip(leading_equals).take(left_diff_size);
        let right_skip = right_lines
            .iter()
            .skip(leading_equals)
            .take(right_diff_size);

        for (i, l) in left_skip.enumerate() {
            for (j, r) in right_skip.clone().enumerate() {
                if atomic_rev.load(atomic::Ordering::Acquire) != rev {
                    return None;
                }
                table[i + 1][j + 1] = if l == r {
                    table[i][j] + 1
                } else {
                    std::cmp::max(table[i][j + 1], table[i + 1][j])
                };
            }
        }

        table
    };

    let diff = {
        let mut diff = Vec::with_capacity(left_diff_size + right_diff_size);
        let mut i = left_diff_size;
        let mut j = right_diff_size;
        let mut li = left_lines.iter().rev().skip(trailing_equals);
        let mut ri = right_lines.iter().skip(trailing_equals);

        loop {
            if atomic_rev.load(atomic::Ordering::Acquire) != rev {
                return None;
            }
            if j > 0 && (i == 0 || table[i][j] == table[i][j - 1]) {
                j -= 1;
                diff.push(DiffResult::Right(ri.next().unwrap()));
            } else if i > 0 && (j == 0 || table[i][j] == table[i - 1][j]) {
                i -= 1;
                diff.push(DiffResult::Left(li.next().unwrap()));
            } else if i > 0 && j > 0 {
                i -= 1;
                j -= 1;
                diff.push(DiffResult::Both(li.next().unwrap(), ri.next().unwrap()));
            } else {
                break;
            }
        }

        diff
    };

    let mut changes = Vec::new();
    let mut left_line = 0;
    let mut right_line = 0;
    if leading_equals > 0 {
        changes.push(DiffLines::Both(0..leading_equals, 0..leading_equals));
    }
    left_line += leading_equals;
    right_line += leading_equals;

    for diff in diff.iter().rev() {
        if atomic_rev.load(atomic::Ordering::Acquire) != rev {
            return None;
        }
        match diff {
            DiffResult::Left(_) => {
                match changes.last_mut() {
                    Some(DiffLines::Left(r)) => r.end = left_line + 1,
                    _ => changes.push(DiffLines::Left(left_line..left_line + 1)),
                }
                left_line += 1;
            }
            DiffResult::Both(_, _) => {
                match changes.last_mut() {
                    Some(DiffLines::Both(l, r)) => {
                        l.end = left_line + 1;
                        r.end = right_line + 1;
                    }
                    _ => changes.push(DiffLines::Both(
                        left_line..left_line + 1,
                        right_line..right_line + 1,
                    )),
                }
                left_line += 1;
                right_line += 1;
            }
            DiffResult::Right(_) => {
                match changes.last_mut() {
                    Some(DiffLines::Right(r)) => r.end = right_line + 1,
                    _ => changes.push(DiffLines::Right(right_line..right_line + 1)),
                }
                right_line += 1;
            }
        }
    }

    if trailing_equals > 0 {
        changes.push(DiffLines::Both(
            left_count - trailing_equals..left_count,
            right_count - trailing_equals..right_count,
        ));
    }
    if let Some(context_lines) = context_lines {
        if !changes.is_empty() {
            let changes_last = changes.len() - 1;
            for (i, change) in changes.clone().iter().enumerate().rev() {
                if atomic_rev.load(atomic::Ordering::Acquire) != rev {
                    return None;
                }
                if let DiffLines::Both(l, r) = change {
                    if i == 0 || i == changes_last {
                        if r.len() > context_lines {
                            if i == 0 {
                                changes[i] = DiffLines::Both(
                                    l.end - context_lines..l.end,
                                    r.end - context_lines..r.end,
                                );
                                changes.insert(
                                    i,
                                    DiffLines::Skip(
                                        l.start..l.end - context_lines,
                                        r.start..r.end - context_lines,
                                    ),
                                );
                            } else {
                                changes[i] = DiffLines::Skip(
                                    l.start + context_lines..l.end,
                                    r.start + context_lines..r.end,
                                );
                                changes.insert(
                                    i,
                                    DiffLines::Both(
                                        l.start..l.start + context_lines,
                                        r.start..r.start + context_lines,
                                    ),
                                );
                            }
                        }
                    } else if r.len() > context_lines * 2 {
                        changes[i] = DiffLines::Both(
                            l.end - context_lines..l.end,
                            r.end - context_lines..r.end,
                        );
                        changes.insert(
                            i,
                            DiffLines::Skip(
                                l.start + context_lines..l.end - context_lines,
                                r.start + context_lines..r.end - context_lines,
                            ),
                        );
                        changes.insert(
                            i,
                            DiffLines::Both(
                                l.start..l.start + context_lines,
                                r.start..r.start + context_lines,
                            ),
                        );
                    }
                }
            }
        }
    }

    Some(changes)
}

pub struct DeltaValueRegion<'a, N: NodeInfo + 'a> {
    pub old_offset: usize,
    pub new_offset: usize,
    pub len: usize,
    pub node: &'a Node<N>,
}

/// Modified version of `xi_rope::delta::InsertsIter` which includes the node
pub struct InsertsValueIter<'a, N: NodeInfo + 'a> {
    pos: usize,
    last_end: usize,
    els_iter: std::slice::Iter<'a, DeltaElement<N>>,
}
impl<'a, N: NodeInfo + 'a> InsertsValueIter<'a, N> {
    pub fn new(delta: &'a Delta<N>) -> InsertsValueIter<'a, N> {
        InsertsValueIter {
            pos: 0,
            last_end: 0,
            els_iter: delta.els.iter(),
        }
    }
}
impl<'a, N: NodeInfo> Iterator for InsertsValueIter<'a, N> {
    type Item = DeltaValueRegion<'a, N>;

    fn next(&mut self) -> Option<Self::Item> {
        for elem in &mut self.els_iter {
            match *elem {
                DeltaElement::Copy(b, e) => {
                    self.pos += e - b;
                    self.last_end = e;
                }
                DeltaElement::Insert(ref n) => {
                    let result = Some(DeltaValueRegion {
                        old_offset: self.last_end,
                        new_offset: self.pos,
                        len: n.len(),
                        node: n,
                    });
                    self.pos += n.len();
                    self.last_end += n.len();
                    return result;
                }
            }
        }
        None
    }
}

#[cfg(test)]
mod test;<|MERGE_RESOLUTION|>--- conflicted
+++ resolved
@@ -11,11 +11,8 @@
 
 use lapce_xi_rope::{
     delta::InsertDelta,
-<<<<<<< HEAD
     diff::{Diff, LineHashDiff},
-=======
     interval::IntervalBounds,
->>>>>>> c47217b3
     multiset::{CountMatcher, Subset},
     tree::{Node, NodeInfo},
     Delta, DeltaBuilder, DeltaElement, Interval, Rope, RopeDelta, RopeInfo,
