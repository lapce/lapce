[package]
name = "lapce-core"
version = "0.0.12"
authors = ["Dongdong Zhou <dzhou121@gmail.com>"]
edition = "2021"

[dependencies]
thiserror = "1.0"
itertools = "0.10.3"
serde = "1.0"
serde_json = "1.0"
tree-sitter = "0.20.6"
tree-sitter-highlight = "0.20.1"
tree-sitter-rust = "0.20.0"
tree-sitter-go = "0.19.1"
tree-sitter-javascript = "0.20.0"
tree-sitter-typescript = "0.20.0"
tree-sitter-python = "0.19.1"
tree-sitter-toml = "0.20.0"
tree-sitter-php = { git = "https://github.com/tree-sitter/tree-sitter-php.git", version = "0.19.1" }
<<<<<<< HEAD
tree-sitter-json = "0.20.0"
=======
tree-sitter-c = "0.20.1"

>>>>>>> 15606847
xi-rope = { git = "https://github.com/lapce/xi-editor", features = ["serde"] }
lapce-proxy = { path = "../lapce-proxy" }<|MERGE_RESOLUTION|>--- conflicted
+++ resolved
@@ -18,11 +18,7 @@
 tree-sitter-python = "0.19.1"
 tree-sitter-toml = "0.20.0"
 tree-sitter-php = { git = "https://github.com/tree-sitter/tree-sitter-php.git", version = "0.19.1" }
-<<<<<<< HEAD
 tree-sitter-json = "0.20.0"
-=======
 tree-sitter-c = "0.20.1"
-
->>>>>>> 15606847
 xi-rope = { git = "https://github.com/lapce/xi-editor", features = ["serde"] }
 lapce-proxy = { path = "../lapce-proxy" }