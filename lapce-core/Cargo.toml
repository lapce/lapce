[package]
name = "lapce-core"
version = "0.2.0"
authors = ["Dongdong Zhou <dzhou121@gmail.com>"]
edition = "2021"

[dependencies]
thiserror = "1.0"
itertools = "0.10.3"
log = "0.4.14"
bitflags = "1.3.2"
once_cell = "1.15"
slotmap = "1.0"
arc-swap = "1.5.1"
strum = "0.24.0"
strum_macros = "0.24"
serde = "1.0"
serde_json = "1.0"
lsp-types = { version = "0.93", features = ["proposed"] }
xi-rope = { git = "https://github.com/lapce/xi-editor", features = ["serde"] }
lapce-rpc = { path = "../lapce-rpc" }

tree-sitter = "0.20.7"
tree-sitter-rust = { version = "0.20.0", optional = true }
tree-sitter-go = { version = "0.19.1", optional = true }
tree-sitter-javascript = { version = "0.20.0", optional = true }
tree-sitter-typescript = { version = "0.20.0", optional = true }
tree-sitter-python = { version = "0.20.1", optional = true }
tree-sitter-toml = { version = "0.20.0", optional = true }
tree-sitter-elixir = { git = "https://github.com/elixir-lang/tree-sitter-elixir.git", version = "0.19.0", optional = true }
tree-sitter-php = { git = "https://github.com/tree-sitter/tree-sitter-php.git", version = "0.19.1", optional = true }
tree-sitter-ruby = { git = "https://github.com/tree-sitter/tree-sitter-ruby.git", rev = "656abef", optional = true }
tree-sitter-c = { version = "0.20.1", optional = true }
tree-sitter-cpp = { version = "0.20.0", optional = true }
# new version cannot be published on crates.io - https://github.com/tree-sitter/tree-sitter-json/issues/21
# tree-sitter-json = { version = "0.19.0", optional = true }
tree-sitter-json = { git = "https://github.com/tree-sitter/tree-sitter-json.git", rev = "11e2cc12d9b267766fb11a06e52952792fd8e3f0", optional = true }
tree-sitter-md = { git = "https://github.com/MDeiml/tree-sitter-markdown.git", branch = "split_parser", optional = true }
tree-sitter-html = { version = "0.19.0", optional = true }
tree-sitter-java = { git = "https://github.com/tree-sitter/tree-sitter-java.git", version = "0.20.0", optional = true }
tree-sitter-elm = { version = "5.6.0", optional = true }
tree-sitter-swift = { version = "0.3.0", optional = true }
tree-sitter-ql = { git = "https://github.com/tree-sitter/tree-sitter-ql", version = "0.19.0", optional = true }
tree-sitter-haskell = { git = "https://github.com/tree-sitter/tree-sitter-haskell", version = "0.14.0", optional = true }
tree-sitter-ocaml = { git = "https://github.com/tree-sitter/tree-sitter-ocaml", version = "0.20.0", optional = true }
tree-sitter-glimmer = { git = "https://github.com/VixieTSQ/tree-sitter-glimmer", version = "0.0.1", optional = true }
tree-sitter-haxe = { git = "https://github.com/vantreeseba/tree-sitter-haxe", version = "0.2.2", optional = true }
tree-sitter-hcl = { git = "https://github.com/VixieTSQ/tree-sitter-hcl", version = "0.0.1", optional = true }
tree-sitter-scss = { git = "https://github.com/VixieTSQ/tree-sitter-scss", version = "0.0.1", branch = "patch-1", optional = true }
tree-sitter-hare = { version = "0.20.7", optional = true }
# switch to upstream version after this is merged https://github.com/tree-sitter/tree-sitter-css/pull/22
tree-sitter-css = { git = "https://github.com/syntacti/tree-sitter-css", branch = "master", optional = true }
tree-sitter-zig = { git = "https://github.com/maxxnino/tree-sitter-zig", branch = "main", optional = true }
# switch to upstream version after this is merged  https://github.com/tree-sitter/tree-sitter-bash/pull/120
tree-sitter-bash = { git = "https://github.com/syntacti/tree-sitter-bash", branch = "master", optional = true }
tree-sitter-yaml = { git = "https://github.com/panekj/tree-sitter-yaml", branch = "master", optional = true }
tree-sitter-julia = { git = "https://github.com/varlad/tree-sitter-julia", branch = "master", optional = true }
tree-sitter-wgsl = { git = "https://github.com/szebniok/tree-sitter-wgsl", branch = "master", optional = true }
tree-sitter-dockerfile = { git = "https://github.com/panekj/tree-sitter-dockerfile", branch = "queries", optional = true }
tree-sitter-c-sharp = { git = "https://github.com/tree-sitter/tree-sitter-c-sharp", branch = "master", optional = true }
tree-sitter-nix = { git = "https://github.com/panekj/tree-sitter-nix", branch = "master", optional = true }
tree-sitter-dart = { git = "https://github.com/syntacti/tree-sitter-dart", branch = "master", optional = true }
tree-sitter-svelte = { git = "https://github.com/Himujjal/tree-sitter-svelte", branch = "master", optional = true }
tree-sitter-latex = { git = "https://github.com/latex-lsp/tree-sitter-latex", branch = "master", optional = true }
tree-sitter-kotlin = { git = "https://github.com/fwcd/tree-sitter-kotlin", branch = "main", optional = true }
<<<<<<< HEAD
tree-sitter-vue = { version = "0.0.3", optional = true }
=======
tree-sitter-d = { git = "https://github.com/syntacti/tree-sitter-d", branch = "master", optional = true }
>>>>>>> feb30c9f

[features]
default = []
# See lapce-ui/Cargo.toml for how to choose the languages.  See also
# src/language.rs for how to add new languages.  The feature names should follow
# the tree-sitter crate names.
lang-rust = ["dep:tree-sitter-rust"]
lang-go = ["dep:tree-sitter-go"]
lang-javascript = ["dep:tree-sitter-javascript"]
lang-typescript = ["dep:tree-sitter-typescript"]
lang-python = ["dep:tree-sitter-python"]
lang-toml = ["dep:tree-sitter-toml"]
lang-elixir = ["dep:tree-sitter-elixir"]
lang-php = ["dep:tree-sitter-php"]
lang-ruby = ["dep:tree-sitter-ruby"]
lang-c = ["dep:tree-sitter-c"]
lang-cpp = ["dep:tree-sitter-cpp"]
lang-json = ["dep:tree-sitter-json"]
lang-markdown = ["dep:tree-sitter-md"]
lang-html = ["dep:tree-sitter-html"]
lang-java = ["dep:tree-sitter-java"]
lang-elm = ["dep:tree-sitter-elm"]
lang-swift = ["dep:tree-sitter-swift"]
lang-ql = ["dep:tree-sitter-ql"]
lang-haskell = ["dep:tree-sitter-haskell"]
lang-ocaml = ["dep:tree-sitter-ocaml"]
lang-glimmer = ["dep:tree-sitter-glimmer"]
lang-haxe = ["dep:tree-sitter-haxe"]
lang-hcl = ["dep:tree-sitter-hcl"]
lang-scss = ["dep:tree-sitter-scss"]
lang-hare = ["dep:tree-sitter-hare"]
lang-css = ["dep:tree-sitter-css"]
lang-zig = ["dep:tree-sitter-zig"]
lang-bash = ["dep:tree-sitter-bash"]
lang-yaml = ["dep:tree-sitter-yaml"]
lang-julia = ["dep:tree-sitter-julia"]
lang-wgsl = ["dep:tree-sitter-wgsl"]
lang-dockerfile = ["dep:tree-sitter-dockerfile"]
lang-csharp = ["dep:tree-sitter-c-sharp"]
lang-nix = ["dep:tree-sitter-nix"]
lang-dart = ["dep:tree-sitter-dart"]
lang-svelte = ["dep:tree-sitter-svelte"]
lang-latex = ["dep:tree-sitter-latex"]
lang-kotlin = ["dep:tree-sitter-kotlin"]
<<<<<<< HEAD
lang-vue = ["dep:tree-sitter-vue"]
=======
lang-d = ["dep:tree-sitter-d"]
>>>>>>> feb30c9f
<|MERGE_RESOLUTION|>--- conflicted
+++ resolved
@@ -63,11 +63,8 @@
 tree-sitter-svelte = { git = "https://github.com/Himujjal/tree-sitter-svelte", branch = "master", optional = true }
 tree-sitter-latex = { git = "https://github.com/latex-lsp/tree-sitter-latex", branch = "master", optional = true }
 tree-sitter-kotlin = { git = "https://github.com/fwcd/tree-sitter-kotlin", branch = "main", optional = true }
-<<<<<<< HEAD
 tree-sitter-vue = { version = "0.0.3", optional = true }
-=======
 tree-sitter-d = { git = "https://github.com/syntacti/tree-sitter-d", branch = "master", optional = true }
->>>>>>> feb30c9f
 
 [features]
 default = []
@@ -112,8 +109,5 @@
 lang-svelte = ["dep:tree-sitter-svelte"]
 lang-latex = ["dep:tree-sitter-latex"]
 lang-kotlin = ["dep:tree-sitter-kotlin"]
-<<<<<<< HEAD
 lang-vue = ["dep:tree-sitter-vue"]
-=======
-lang-d = ["dep:tree-sitter-d"]
->>>>>>> feb30c9f
+lang-d = ["dep:tree-sitter-d"]