--- conflicted
+++ resolved
@@ -21,12 +21,9 @@
 tree-sitter-php = { git = "https://github.com/tree-sitter/tree-sitter-php.git", version = "0.19.1" }
 tree-sitter-c-sharp = "0.20"
 tree-sitter-c = "0.20.1"
-<<<<<<< HEAD
-=======
 tree-sitter-cpp = "0.20.0"
 tree-sitter-json = "0.19.0"
 tree-sitter-html = "0.19.0"
 tree-sitter-java = { git = "https://github.com/tree-sitter/tree-sitter-java.git", version = "0.20.0" }
->>>>>>> 5372b00a
 xi-rope = { git = "https://github.com/lapce/xi-editor", features = ["serde"] }
 lapce-rpc = { path = "../lapce-rpc" }