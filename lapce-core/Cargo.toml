[package]
name = "lapce-core"
version = "0.0.12"
authors = ["Dongdong Zhou <dzhou121@gmail.com>"]
edition = "2021"

[dependencies]
thiserror = "1.0"
itertools = "0.10.3"
serde = "1.0"
serde_json = "1.0"
tree-sitter = "0.20.6"
tree-sitter-highlight = "0.20.1"
tree-sitter-rust = "0.20.0"
tree-sitter-go = "0.19.1"
tree-sitter-javascript = "0.20.0"
tree-sitter-typescript = "0.20.0"
tree-sitter-python = "0.19.1"
tree-sitter-toml = "0.20.0"
tree-sitter-php = { git = "https://github.com/tree-sitter/tree-sitter-php.git", version = "0.19.1" }
tree-sitter-c = "0.20.1"
tree-sitter-cpp = "0.20.0"
<<<<<<< HEAD
tree-sitter-css = { git = "https://github.com/tree-sitter/tree-sitter-css.git", version = "0.20.0" }
=======
tree-sitter-json = "0.19.0"
>>>>>>> 0919d135
xi-rope = { git = "https://github.com/lapce/xi-editor", features = ["serde"] }
lapce-rpc = { path = "../lapce-rpc" }<|MERGE_RESOLUTION|>--- conflicted
+++ resolved
@@ -20,10 +20,7 @@
 tree-sitter-php = { git = "https://github.com/tree-sitter/tree-sitter-php.git", version = "0.19.1" }
 tree-sitter-c = "0.20.1"
 tree-sitter-cpp = "0.20.0"
-<<<<<<< HEAD
 tree-sitter-css = { git = "https://github.com/tree-sitter/tree-sitter-css.git", version = "0.20.0" }
-=======
 tree-sitter-json = "0.19.0"
->>>>>>> 0919d135
 xi-rope = { git = "https://github.com/lapce/xi-editor", features = ["serde"] }
 lapce-rpc = { path = "../lapce-rpc" }