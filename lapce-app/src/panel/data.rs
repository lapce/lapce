--- conflicted
+++ resolved
@@ -37,26 +37,13 @@
         ],
     );
     order.insert(
-<<<<<<< HEAD
         PanelPosition::BottomRight,
         im::vector![
             PanelKind::Terminal,
             PanelKind::Search, 
             PanelKind::Problem,
+            PanelKind::CallHierarchy,
         ],
-=======
-        PanelPosition::BottomLeft,
-        im::vector![
-            PanelKind::Terminal,
-            PanelKind::Search,
-            PanelKind::Problem,
-            PanelKind::CallHierarchy
-        ],
-    );
-    order.insert(
-        PanelPosition::RightTop,
-        im::vector![PanelKind::DocumentSymbol,],
->>>>>>> 0adf2b3c
     );
     
     order
