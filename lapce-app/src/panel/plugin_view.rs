--- conflicted
+++ resolved
@@ -182,16 +182,9 @@
                         move || {
                             plugin.uninstall_volt(meta.clone());
                         }
-<<<<<<< HEAD
-                    }));
-            show_context_menu(menu, None);
-        }
-    };
-=======
                     }))
             }
         };
->>>>>>> a645336c
 
     let view_fn = move |volt: InstalledVoltData, plugin: PluginData| {
         let meta = volt.meta.get_untracked();
@@ -258,15 +251,7 @@
                                             local_meta.clone(),
                                         )
                                     },
-<<<<<<< HEAD
-                                    || false,
-                                    || false,
-                                    config,
-                                )
-                                .style(|s| s.padding_left_px(6.0)),
-=======
                                 ),
->>>>>>> a645336c
                             )
                         })
                         .style(|s| s.width_pct(100.0).items_center()),
