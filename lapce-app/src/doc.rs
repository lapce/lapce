--- conflicted
+++ resolved
@@ -1277,12 +1277,7 @@
         let path = self.content.get_untracked().path().cloned();
         let common = self.common.clone();
         let send = create_ext_action(self.scope, move |occurrences: Selection| {
-<<<<<<< HEAD
             if let (false, Some(path), true, true) = (
-=======
-            #[allow(clippy::single_match)]
-            match (
->>>>>>> 795ea0d3
                 occurrences.regions().is_empty(),
                 &path,
                 find_rev_signal.get_untracked() == find_rev,
