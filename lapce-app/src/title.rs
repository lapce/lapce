use std::sync::Arc;

use floem::{
    action::show_context_menu,
    event::EventListener,
    menu::{Menu, MenuItem},
    peniko::{kurbo::Point, Color},
    reactive::{create_memo, Memo, ReadSignal, RwSignal},
    style::{AlignItems, CursorStyle, Dimension, JustifyContent, Style},
    view::View,
    views::{container, empty, handle_titlebar_area, label, stack, svg, Decorators},
};
use lapce_core::meta;
use lapce_rpc::proxy::ProxyStatus;

use crate::{
    app::clickable_icon,
    command::LapceWorkbenchCommand,
    config::{color::LapceColor, icon::LapceIcons, LapceConfig},
    listener::Listener,
    main_split::MainSplitData,
    update::ReleaseInfo,
    workspace::LapceWorkspace,
};

fn left(
    workspace: Arc<LapceWorkspace>,
    workbench_command: Listener<LapceWorkbenchCommand>,
    config: ReadSignal<Arc<LapceConfig>>,
    proxy_status: RwSignal<Option<ProxyStatus>>,
    num_window_tabs: Memo<usize>,
) -> impl View {
    let is_local = workspace.kind.is_local();
    stack(move || {
        (
            empty().style(move || {
                let is_macos = cfg!(target_os = "macos");
                let should_hide = if is_macos {
                    num_window_tabs.get() > 1
                } else {
                    true
                };
                Style::BASE
                    .width_px(75.0)
                    .apply_if(should_hide, |s| s.hide())
            }),
            container(move || {
                svg(move || config.get().ui_svg(LapceIcons::REMOTE)).style(
                    move || {
                        Style::BASE.size_px(26.0, 26.0).color(if is_local {
                            *config.get().get_color(LapceColor::LAPCE_REMOTE_LOCAL)
                        } else {
                            match proxy_status.get() {
                                Some(_) => Color::WHITE,
                                None => *config
                                    .get()
                                    .get_color(LapceColor::LAPCE_REMOTE_LOCAL),
                            }
                        })
                    },
                )
            })
            .popout_menu(move || {
                #[allow(unused_mut)]
                let mut menu = Menu::new("").entry(
                    MenuItem::new("Connect to SSH Host").action(move || {
                        workbench_command
                            .send(LapceWorkbenchCommand::ConnectSshHost);
                    }),
                );
                #[cfg(windows)]
                {
                    menu = menu.entry(MenuItem::new("Connect to WSL").action(
                        move || {
                            workbench_command
                                .send(LapceWorkbenchCommand::ConnectWsl);
                        },
                    ));
                }
                menu
            })
            .hover_style(move || {
                Style::BASE.cursor(CursorStyle::Pointer).background(
                    *config.get().get_color(LapceColor::PANEL_HOVERED_BACKGROUND),
                )
            })
            .active_style(move || {
                Style::BASE.cursor(CursorStyle::Pointer).background(
                    *config
                        .get()
                        .get_color(LapceColor::PANEL_HOVERED_ACTIVE_BACKGROUND),
                )
            })
            .style(move || {
                let config = config.get();
                let color =
                    if is_local {
                        Color::TRANSPARENT
                    } else {
                        match proxy_status.get() {
                            Some(ProxyStatus::Connected) => {
                                *config.get_color(LapceColor::LAPCE_REMOTE_CONNECTED)
                            }
                            Some(ProxyStatus::Connecting) => *config
                                .get_color(LapceColor::LAPCE_REMOTE_CONNECTING),
                            Some(ProxyStatus::Disconnected) => *config
                                .get_color(LapceColor::LAPCE_REMOTE_DISCONNECTED),
                            None => Color::TRANSPARENT,
                        }
                    };
                Style::BASE
                    .height_pct(100.0)
                    .padding_horiz_px(10.0)
                    .items_center()
                    .background(color)
            }),
        )
    })
    .style(move || {
        Style::BASE
            .height_pct(100.0)
            .flex_basis(Dimension::Points(0.0))
            .flex_grow(1.0)
            .items_center()
    })
}

fn middle(
    workspace: Arc<LapceWorkspace>,
    main_split: MainSplitData,
    workbench_command: Listener<LapceWorkbenchCommand>,
    config: ReadSignal<Arc<LapceConfig>>,
) -> impl View {
    let local_workspace = workspace.clone();
    let can_jump_backward = {
        let main_split = main_split.clone();
        create_memo(move |_| main_split.can_jump_location_backward(true))
    };
    let can_jump_forward =
        create_memo(move |_| main_split.can_jump_location_forward(true));

    let jump_backward = move || {
        clickable_icon(
            || LapceIcons::LOCATION_BACKWARD,
            move || {
                workbench_command.send(LapceWorkbenchCommand::JumpLocationBackward);
            },
            || false,
            move || !can_jump_backward.get(),
            config,
        )
        .style(move || Style::BASE.margin_horiz_px(6.0))
    };
    let jump_forward = move || {
        clickable_icon(
            || LapceIcons::LOCATION_FORWARD,
            move || {
                workbench_command.send(LapceWorkbenchCommand::JumpLocationForward);
            },
            || false,
            move || !can_jump_forward.get(),
            config,
        )
        .style(move || Style::BASE.margin_right_px(6.0))
    };

    let open_folder = move || {
        clickable_icon(
            || LapceIcons::PALETTE_MENU,
<<<<<<< HEAD
            move || {
                show_context_menu(
                    Menu::new("")
                        .entry(MenuItem::new("Open Folder").action(move || {
                            workbench_command
                                .send(LapceWorkbenchCommand::OpenFolder);
                        }))
                        .entry(MenuItem::new("Open Recent Workspace").action(
                            move || {
                                workbench_command
                                    .send(LapceWorkbenchCommand::PaletteWorkspace);
                            },
                        )),
                    Point::ZERO,
                );
            },
=======
            || (),
>>>>>>> d9910cc6
            || false,
            || false,
            config,
        )
        .popout_menu(move || {
            Menu::new("")
                .entry(MenuItem::new("Open Folder").action(move || {
                    workbench_command.send(LapceWorkbenchCommand::OpenFolder);
                }))
                .entry(MenuItem::new("Open Recent Workspace").action(move || {
                    workbench_command.send(LapceWorkbenchCommand::PaletteWorkspace);
                }))
        })
    };

    stack(move || {
        (
            stack(move || (jump_backward(), jump_forward())).style(|| {
                Style::BASE
                    .flex_basis(Dimension::Points(0.0))
                    .flex_grow(1.0)
                    .justify_content(Some(JustifyContent::FlexEnd))
            }),
            container(|| {
                stack(|| {
                    (
                        svg(move || config.get().ui_svg(LapceIcons::SEARCH)).style(
                            move || {
                                let config = config.get();
                                let icon_size = config.ui.icon_size() as f32;
                                Style::BASE.size_px(icon_size, icon_size).color(
                                    *config.get_color(LapceColor::LAPCE_ICON_ACTIVE),
                                )
                            },
                        ),
                        label(move || {
                            if let Some(s) = local_workspace.display() {
                                s
                            } else {
                                "Open Folder".to_string()
                            }
                        })
                        .style(|| {
                            Style::BASE.padding_left_px(10.0).padding_right_px(5.0)
                        }),
                        open_folder(),
                    )
                })
                .style(|| Style::BASE.align_items(Some(AlignItems::Center)))
            })
            .on_event(EventListener::PointerDown, |_| true)
            .on_click(move |_| {
                if workspace.clone().path.is_some() {
                    workbench_command.send(LapceWorkbenchCommand::Palette);
                } else {
                    workbench_command.send(LapceWorkbenchCommand::PaletteWorkspace);
                }
                true
            })
            .style(move || {
                let config = config.get();
                Style::BASE
                    .flex_basis(Dimension::Points(0.0))
                    .flex_grow(10.0)
                    .min_width_px(200.0)
                    .max_width_px(500.0)
                    .height_px(26.0)
                    .justify_content(Some(JustifyContent::Center))
                    .align_items(Some(AlignItems::Center))
                    .border(1.0)
                    .border_color(*config.get_color(LapceColor::LAPCE_BORDER))
                    .border_radius(6.0)
                    .background(*config.get_color(LapceColor::EDITOR_BACKGROUND))
            }),
            container(move || {
                clickable_icon(
                    || LapceIcons::START,
                    move || {
                        workbench_command
                            .send(LapceWorkbenchCommand::PaletteRunAndDebug)
                    },
                    || false,
                    || false,
                    config,
                )
                .style(move || Style::BASE.margin_horiz_px(6.0))
            })
            .style(move || {
                Style::BASE
                    .flex_basis(Dimension::Points(0.0))
                    .flex_grow(1.0)
                    .justify_content(Some(JustifyContent::FlexStart))
            }),
        )
    })
    .style(|| {
        Style::BASE
            .flex_basis(Dimension::Points(0.0))
            .flex_grow(2.0)
            .align_items(Some(AlignItems::Center))
            .justify_content(Some(JustifyContent::Center))
    })
}

fn right(
    workbench_command: Listener<LapceWorkbenchCommand>,
    latest_release: ReadSignal<Arc<Option<ReleaseInfo>>>,
    update_in_progress: RwSignal<bool>,
    config: ReadSignal<Arc<LapceConfig>>,
) -> impl View {
    let latest_version = create_memo(move |_| {
        let latest_release = latest_release.get();
        let latest_version =
            latest_release.as_ref().as_ref().map(|r| r.version.clone());
        if latest_version.is_some()
            && latest_version.as_deref() != Some(meta::VERSION)
        {
            latest_version
        } else {
            None
        }
    });

    let has_update = move || latest_version.with(|v| v.is_some());

    container(move || {
        stack(|| {
            (
                clickable_icon(
                    || LapceIcons::SETTINGS,
                    || (),
                    || false,
                    || false,
                    config,
                )
                .popout_menu(move || {
                    Menu::new("")
                        .entry(MenuItem::new("Command Palette").action(move || {
                            workbench_command
                                .send(LapceWorkbenchCommand::PaletteCommand)
                        }))
                        .separator()
                        .entry(MenuItem::new("Open Settings").action(move || {
                            workbench_command
                                .send(LapceWorkbenchCommand::OpenSettings)
                        }))
                        .entry(MenuItem::new("Open Keyboard Shortcuts").action(
                            move || {
                                workbench_command.send(
                                    LapceWorkbenchCommand::OpenKeyboardShortcuts,
                                )
                            },
                        ))
                        .separator()
                        .entry(if let Some(v) = latest_version.get_untracked() {
                            if update_in_progress.get_untracked() {
                                MenuItem::new(format!("Update in progress ({v})"))
                                    .enabled(false)
                            } else {
                                MenuItem::new(format!("Restart to update ({v})"))
                                    .action(move || {
                                        workbench_command.send(
                                            LapceWorkbenchCommand::RestartToUpdate,
                                        )
                                    })
                            }
                        } else {
                            MenuItem::new("No update available").enabled(false)
                        })
                        .separator()
                        .entry(MenuItem::new("About Lapce").action(move || {
                            workbench_command.send(LapceWorkbenchCommand::ShowAbout)
                        }))
                }),
                container(|| {
                    label(|| "1".to_string()).style(move || {
                        let config = config.get();
                        Style::BASE
                            .font_size(10.0)
                            .color(*config.get_color(LapceColor::EDITOR_BACKGROUND))
                            .border_radius(100.0)
                            .margin_left_px(5.0)
                            .margin_top_px(10.0)
                            .background(*config.get_color(LapceColor::EDITOR_CARET))
                    })
                })
                .style(move || {
                    let has_update = has_update();
                    Style::BASE
                        .absolute()
                        .size_pct(100.0, 100.0)
                        .justify_end()
                        .items_end()
                        .apply_if(!has_update, |s| s.hide())
                }),
            )
        })
        .style(move || Style::BASE.margin_horiz_px(6.0))
    })
    .style(|| {
        Style::BASE
            .flex_basis(Dimension::Points(0.0))
            .flex_grow(1.0)
            .justify_content(Some(JustifyContent::FlexEnd))
    })
}

#[allow(clippy::too_many_arguments)]
pub fn title(
    workspace: Arc<LapceWorkspace>,
    main_split: MainSplitData,
    workbench_command: Listener<LapceWorkbenchCommand>,
    latest_release: ReadSignal<Arc<Option<ReleaseInfo>>>,
    update_in_progress: RwSignal<bool>,
    config: ReadSignal<Arc<LapceConfig>>,
    proxy_status: RwSignal<Option<ProxyStatus>>,
    num_window_tabs: Memo<usize>,
) -> impl View {
    handle_titlebar_area(|| {
        stack(move || {
            (
                left(
                    workspace.clone(),
                    workbench_command,
                    config,
                    proxy_status,
                    num_window_tabs,
                ),
                middle(workspace, main_split, workbench_command, config),
                right(
                    workbench_command,
                    latest_release,
                    update_in_progress,
                    config,
                ),
            )
        })
        .style(move || {
            let config = config.get();
            Style::BASE
                .width_pct(100.0)
                .height_px(37.0)
                .items_center()
                .background(*config.get_color(LapceColor::PANEL_BACKGROUND))
                .border_bottom(1.0)
                .border_color(*config.get_color(LapceColor::LAPCE_BORDER))
        })
    })
    .style(|| Style::BASE.width_pct(100.0))
}<|MERGE_RESOLUTION|>--- conflicted
+++ resolved
@@ -61,6 +61,7 @@
                 )
             })
             .popout_menu(move || {
+            .popout_menu(move || {
                 #[allow(unused_mut)]
                 let mut menu = Menu::new("").entry(
                     MenuItem::new("Connect to SSH Host").action(move || {
@@ -167,7 +168,6 @@
     let open_folder = move || {
         clickable_icon(
             || LapceIcons::PALETTE_MENU,
-<<<<<<< HEAD
             move || {
                 show_context_menu(
                     Menu::new("")
@@ -184,13 +184,19 @@
                     Point::ZERO,
                 );
             },
-=======
-            || (),
->>>>>>> d9910cc6
             || false,
             || false,
             config,
         )
+        .popout_menu(move || {
+            Menu::new("")
+                .entry(MenuItem::new("Open Folder").action(move || {
+                    workbench_command.send(LapceWorkbenchCommand::OpenFolder);
+                }))
+                .entry(MenuItem::new("Open Recent Workspace").action(move || {
+                    workbench_command.send(LapceWorkbenchCommand::PaletteWorkspace);
+                }))
+        })
         .popout_menu(move || {
             Menu::new("")
                 .entry(MenuItem::new("Open Folder").action(move || {
@@ -317,6 +323,50 @@
             (
                 clickable_icon(
                     || LapceIcons::SETTINGS,
+                    || (),
+                    || false,
+                    || false,
+                    config,
+                )
+                .popout_menu(move || {
+                    Menu::new("")
+                        .entry(MenuItem::new("Command Palette").action(move || {
+                            workbench_command
+                                .send(LapceWorkbenchCommand::PaletteCommand)
+                        }))
+                        .separator()
+                        .entry(MenuItem::new("Open Settings").action(move || {
+                            workbench_command
+                                .send(LapceWorkbenchCommand::OpenSettings)
+                        }))
+                        .entry(MenuItem::new("Open Keyboard Shortcuts").action(
+                            move || {
+                                workbench_command.send(
+                                    LapceWorkbenchCommand::OpenKeyboardShortcuts,
+                                )
+                            },
+                        ))
+                        .separator()
+                        .entry(if let Some(v) = latest_version.get_untracked() {
+                            if update_in_progress.get_untracked() {
+                                MenuItem::new(format!("Update in progress ({v})"))
+                                    .enabled(false)
+                            } else {
+                                MenuItem::new(format!("Restart to update ({v})"))
+                                    .action(move || {
+                                        workbench_command.send(
+                                            LapceWorkbenchCommand::RestartToUpdate,
+                                        )
+                                    })
+                            }
+                        } else {
+                            MenuItem::new("No update available").enabled(false)
+                        })
+                        .separator()
+                        .entry(MenuItem::new("About Lapce").action(move || {
+                            workbench_command.send(LapceWorkbenchCommand::ShowAbout)
+                        }))
+                }),
                     || (),
                     || false,
                     || false,
