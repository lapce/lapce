--- conflicted
+++ resolved
@@ -523,9 +523,6 @@
         self.items.set(items);
     }
 
-<<<<<<< HEAD
-    /// A palette list item was selected. Perform the appropriate action.
-=======
     fn get_document_symbols(&self, cx: AppContext) {
         let editor = self.main_split.active_editor.get_untracked();
         let doc = match editor {
@@ -588,7 +585,6 @@
         });
     }
 
->>>>>>> b31eed9a
     fn select(&self, cx: AppContext) {
         let index = self.index.get_untracked();
         let items = self.filtered_items.get_untracked();
