use std::{
    cell::RefCell,
    collections::HashMap,
    path::PathBuf,
    rc::Rc,
    sync::{
        atomic::{AtomicU64, Ordering},
        Arc,
    },
    time::Instant,
};

use anyhow::Result;
use crossbeam_channel::{Receiver, Sender, TryRecvError};
use floem::{
    app::AppContext,
    ext_event::{create_ext_action, create_signal_from_channel},
    reactive::{
<<<<<<< HEAD
        create_effect, create_rw_signal, create_signal, ReadSignal, RwSignal,
        SignalGet, SignalGetUntracked, SignalSet, SignalUpdate, SignalWith,
        SignalWithUntracked, WriteSignal,
=======
        create_effect, create_memo, create_rw_signal, create_signal, use_context,
        ReadSignal, RwSignal, UntrackedGettableSignal, WriteSignal,
>>>>>>> 6318194c
    },
};
use fuzzy_matcher::{skim::SkimMatcherV2, FuzzyMatcher};
use itertools::Itertools;
use lapce_core::{
    command::FocusCommand, mode::Mode, movement::Movement, register::Register,
    selection::Selection,
};
use lapce_rpc::proxy::{ProxyResponse, ProxyRpcHandler};
use lapce_xi_rope::Rope;

use crate::{
    command::{
        CommandExecuted, CommandKind, InternalCommand, LapceCommand, WindowCommand,
    },
    completion::CompletionData,
    config::LapceConfig,
    db::LapceDb,
    editor::EditorData,
    id::EditorId,
    keypress::{condition::Condition, KeyPressData, KeyPressFocus},
    window_tab::Focus,
    workspace::{LapceWorkspace, LapceWorkspaceType},
};

use self::{
    item::{PaletteItem, PaletteItemContent},
    kind::PaletteKind,
};

pub mod item;
pub mod kind;

#[derive(Clone, PartialEq, Eq)]
pub enum PaletteStatus {
    Inactive,
    Started,
    Done,
}

#[derive(Clone, Debug)]
pub struct PaletteInput {
    pub input: String,
    pub kind: PaletteKind,
}

impl PaletteInput {
    pub fn update_input(&mut self, input: String) {
        self.kind = self.kind.get_palette_kind(&input);
        self.input = self.kind.get_input(&input).to_string();
    }
}

#[derive(Clone)]
pub struct PaletteData {
    run_id_counter: Arc<AtomicU64>,
    run_tx: Sender<(u64, String, im::Vector<PaletteItem>)>,
    window_command: WriteSignal<Option<WindowCommand>>,
    internal_command: WriteSignal<Option<InternalCommand>>,
    lapce_command: WriteSignal<Option<LapceCommand>>,
    pub run_id: RwSignal<u64>,
    pub workspace: Arc<LapceWorkspace>,
    pub status: RwSignal<PaletteStatus>,
    pub index: RwSignal<usize>,
    pub items: RwSignal<im::Vector<PaletteItem>>,
    pub filtered_items: ReadSignal<im::Vector<PaletteItem>>,
    pub proxy_rpc: ProxyRpcHandler,
    pub input: RwSignal<PaletteInput>,
    pub editor: EditorData,
    pub focus: RwSignal<Focus>,
    pub keypress: ReadSignal<KeyPressData>,
    pub config: ReadSignal<Arc<LapceConfig>>,
    pub executed_commands: Rc<RefCell<HashMap<String, Instant>>>,
}

impl PaletteData {
    pub fn new(
        cx: AppContext,
        workspace: Arc<LapceWorkspace>,
        proxy_rpc: ProxyRpcHandler,
        register: RwSignal<Register>,
        completion: RwSignal<CompletionData>,
        window_command: WriteSignal<Option<WindowCommand>>,
        internal_command: WriteSignal<Option<InternalCommand>>,
        lapce_command: WriteSignal<Option<LapceCommand>>,
        focus: RwSignal<Focus>,
        keypress: ReadSignal<KeyPressData>,
        config: ReadSignal<Arc<LapceConfig>>,
    ) -> Self {
        let status = create_rw_signal(cx.scope, PaletteStatus::Inactive);
        let items = create_rw_signal(cx.scope, im::Vector::new());
        let index = create_rw_signal(cx.scope, 0);
        let input = create_rw_signal(
            cx.scope,
            PaletteInput {
                input: "".to_string(),
                kind: PaletteKind::File,
            },
        );
        let editor = EditorData::new_local(
            cx,
            EditorId::next(),
            register,
            completion,
            internal_command,
            proxy_rpc.clone(),
            config,
        );
        let run_id = create_rw_signal(cx.scope, 0);
        let run_id_counter = Arc::new(AtomicU64::new(0));

        let (run_tx, run_rx) = crossbeam_channel::unbounded();
        {
            let run_id = run_id.read_only();
            let input = input.read_only();
            let items = items.read_only();
            let tx = run_tx.clone();

            {
                let tx = tx.clone();
                // this effect only monitors items change
                create_effect(cx.scope, move |_| {
                    let items = items.get();
                    println!("filter items when items change");
                    let input = input.get_untracked();
                    let run_id = run_id.get_untracked();
                    let _ = tx.send((run_id, input.input, items));
                });
            }

            // this effect only monitors input change
            create_effect(cx.scope, move |last_kind| {
                let input = input.get();
                println!("new input {input:?}");
                let kind = input.kind;
                if last_kind != Some(kind) {
                    println!("got new kind {kind:?}");
                    return kind;
                }

                println!("filter items when input change");
                let items = items.get_untracked();
                let run_id = run_id.get_untracked();
                let _ = tx.send((run_id, input.input, items));
                kind
            });
        }

        let (resp_tx, resp_rx) = crossbeam_channel::unbounded();
        {
            let run_id = run_id_counter.clone();
            std::thread::spawn(move || {
                Self::update_process(run_id, run_rx, resp_tx);
            });
        }

        let (filtered_items, set_filtered_items) =
            create_signal(cx.scope, im::Vector::new());
        {
            let resp = create_signal_from_channel(cx, resp_rx);
            let run_id = run_id.read_only();
            let input = input.read_only();
            let index = index.write_only();
            create_effect(cx.scope, move |_| {
                if let Some((filter_run_id, filter_input, items)) = resp.get() {
                    if run_id.get_untracked() == filter_run_id
                        && input.get_untracked().input == filter_input
                    {
                        set_filtered_items.set(items);
                        index.set(0);
                    }
                }
            });
        }

        let palette = Self {
            run_id_counter,
            run_tx,
            window_command,
            internal_command,
            lapce_command,
            run_id,
            focus,
            workspace,
            status,
            index,
            items,
            filtered_items,
            editor,
            input,
            proxy_rpc,
            keypress,
            config,
            executed_commands: Rc::new(RefCell::new(HashMap::new())),
        };

        {
            let palette = palette.clone();
            let doc = palette.editor.doc.read_only();
            let input = palette.input.write_only();
            let status = palette.status.read_only();
            // this effect monitors the document change in the palette input editor
            create_effect(cx.scope, move |last_input| {
                let new_input = doc.with(|doc| doc.buffer().text().to_string());
                let status = status.get_untracked();
                if status == PaletteStatus::Inactive {
                    // If the status is inactive, we set the input to None,
                    // so that when we actually run the palette, the input
                    // can be compared with this None.
                    return None;
                }

                let last_input_is_none = !matches!(last_input, Some(Some(_)));

                let changed = match last_input {
                    None => true,
                    Some(last_input) => {
                        Some(new_input.as_str()) != last_input.as_deref()
                    }
                };

                if changed {
                    let new_kind = input
                        .try_update(|input| {
                            let kind = input.kind;
                            input.update_input(new_input.clone());
                            if last_input_is_none || kind != input.kind {
                                Some(input.kind)
                            } else {
                                None
                            }
                        })
                        .unwrap();
                    if let Some(new_kind) = new_kind {
                        palette.run_inner(cx, new_kind);
                    }
                }
                Some(new_input)
            });
        }

        palette
    }

    pub fn run(&self, cx: AppContext, kind: PaletteKind) {
        self.focus.set(Focus::Palette);
        self.status.set(PaletteStatus::Started);
        let symbol = kind.symbol();
        self.editor
            .doc
            .update(|doc| doc.reload(Rope::from(symbol), true));
        self.editor
            .cursor
            .update(|cursor| cursor.set_insert(Selection::caret(symbol.len())));
    }

    fn run_inner(&self, cx: AppContext, kind: PaletteKind) {
        let run_id = self.run_id_counter.fetch_add(1, Ordering::Relaxed) + 1;
        self.run_id.set(run_id);
        match kind {
            PaletteKind::File => {
                self.get_files(cx);
            }
            PaletteKind::Command => {
                self.get_commands(cx);
            }
            PaletteKind::Workspace => {
                self.get_workspaces(cx);
            }
        }
    }

    fn get_files(&self, cx: AppContext) {
        let workspace = self.workspace.clone();
        let set_items = self.items.write_only();
        let send = create_ext_action(cx, move |items: Vec<PathBuf>| {
            let items = items
                .into_iter()
                .map(|path| {
                    let full_path = path.clone();
                    let mut path = path;
                    if let Some(workspace_path) = workspace.path.as_ref() {
                        path = path
                            .strip_prefix(workspace_path)
                            .unwrap_or(&full_path)
                            .to_path_buf();
                    }
                    let filter_text = path.to_str().unwrap_or("").to_string();
                    PaletteItem {
                        content: PaletteItemContent::File { path, full_path },
                        filter_text,
                        score: 0,
                        indices: Vec::new(),
                    }
                })
                .collect::<im::Vector<_>>();
            set_items.set(items);
        });
        self.proxy_rpc.get_files(move |result| {
            if let Ok(ProxyResponse::GetFilesResponse { items }) = result {
                send(items);
            }
        });
    }

    fn get_commands(&self, cx: AppContext) {
        const EXCLUDED_ITEMS: &[&str] = &["palette.command"];

        self.keypress.get_untracked();
        let items = self.keypress.with_untracked(|keypress| {
            let mut i = 0;
            let mut items: im::Vector<PaletteItem> = self
                .executed_commands
                .borrow()
                .iter()
                .sorted_by_key(|(_, i)| *i)
                .rev()
                .filter_map(|(key, _)| {
                    keypress.commands.get(key).and_then(|c| {
                        c.kind.desc().as_ref().map(|m| {
                            let item = PaletteItem {
                                content: PaletteItemContent::Command {
                                    cmd: c.clone(),
                                },
                                filter_text: m.to_string(),
                                score: 0,
                                indices: vec![],
                            };
                            i += 1;
                            item
                        })
                    })
                })
                .collect();
            items.extend(keypress.commands.iter().filter_map(|(_, c)| {
                if EXCLUDED_ITEMS.contains(&c.kind.str()) {
                    return None;
                }

                if self.executed_commands.borrow().contains_key(c.kind.str()) {
                    return None;
                }

                c.kind.desc().as_ref().map(|m| {
                    let item = PaletteItem {
                        content: PaletteItemContent::Command { cmd: c.clone() },
                        filter_text: m.to_string(),
                        score: 0,
                        indices: vec![],
                    };
                    i += 1;
                    item
                })
            }));

            items
        });

        self.items.set(items);
    }

    fn get_workspaces(&self, cx: AppContext) {
        let db: Arc<LapceDb> = use_context(cx.scope).unwrap();
        let workspaces = db.recent_workspaces().unwrap_or_default();

        let items = workspaces
            .into_iter()
            .filter_map(|w| {
                let text = w.path.as_ref()?.to_str()?.to_string();
                let filter_text = match &w.kind {
                    LapceWorkspaceType::Local => text,
                    LapceWorkspaceType::RemoteSSH(ssh) => {
                        format!("[{ssh}] {text}")
                    }
                    LapceWorkspaceType::RemoteWSL => {
                        format!("[wsl] {text}")
                    }
                };
                Some(PaletteItem {
                    content: PaletteItemContent::Workspace { workspace: w },
                    filter_text,
                    score: 0,
                    indices: vec![],
                })
            })
            .collect();

        self.items.set(items);
    }

    fn select(&self, cx: AppContext) {
        let index = self.index.get_untracked();
        let items = self.filtered_items.get_untracked();
        if let Some(item) = items.get(index) {
            match &item.content {
                PaletteItemContent::File { full_path, .. } => {
                    self.internal_command.set(Some(InternalCommand::OpenFile {
                        path: full_path.to_owned(),
                    }));
                }
                PaletteItemContent::Command { cmd } => {
                    self.lapce_command.set(Some(cmd.clone()));
                }
                PaletteItemContent::Workspace { workspace } => {
                    self.window_command.set(Some(WindowCommand::SetWorkspace {
                        workspace: workspace.clone(),
                    }));
                }
            }
        }
        self.cancel(cx);
    }

    fn cancel(&self, cx: AppContext) {
        self.status.set(PaletteStatus::Inactive);
        self.focus.set(Focus::Workbench);
        self.items.update(|items| items.clear());
        self.editor
            .doc
            .update(|doc| doc.reload(Rope::from(""), true));
        self.editor
            .cursor
            .update(|cursor| cursor.set_insert(Selection::caret(0)));
    }

    fn next(&self) {
        let index = self.index.get_untracked();
        let len = self.filtered_items.with(|i| i.len());
        let new_index = Movement::Down.update_index(index, len, 1, true);
        self.index.set(new_index);
    }

    fn previous(&self) {
        let index = self.index.get_untracked();
        let len = self.filtered_items.with(|i| i.len());
        let new_index = Movement::Up.update_index(index, len, 1, true);
        self.index.set(new_index);
    }

    fn next_page(&self) {}

    fn previous_page(&self) {}

    fn run_focus_command(
        &self,
        cx: AppContext,
        cmd: &FocusCommand,
    ) -> CommandExecuted {
        match cmd {
            FocusCommand::ModalClose => {
                self.cancel(cx);
            }
            FocusCommand::ListNext => {
                self.next();
            }
            FocusCommand::ListNextPage => {
                self.next_page();
            }
            FocusCommand::ListPrevious => {
                self.previous();
            }
            FocusCommand::ListPreviousPage => {
                self.previous_page();
            }
            FocusCommand::ListSelect => {
                self.select(cx);
            }
            _ => return CommandExecuted::No,
        }
        CommandExecuted::Yes
    }

    fn filter_items(
        run_id: Arc<AtomicU64>,
        current_run_id: u64,
        input: &str,
        items: im::Vector<PaletteItem>,
        matcher: &SkimMatcherV2,
    ) -> Option<im::Vector<PaletteItem>> {
        if input.is_empty() {
            return Some(items);
        }

        // Collecting into a Vec to sort we as are hitting a worst case in
        // `im::Vector` that leads to a stack overflow
        let mut filtered_items = Vec::new();
        for i in &items {
            if run_id.load(std::sync::atomic::Ordering::Acquire) != current_run_id {
                return None;
            }
            if let Some((score, indices)) =
                matcher.fuzzy_indices(&i.filter_text, input)
            {
                let mut item = i.clone();
                item.score = score;
                item.indices = indices;
                filtered_items.push(item);
            }
        }

        filtered_items.sort_by(|a, b| {
            let order = b.score.cmp(&a.score);
            match order {
                std::cmp::Ordering::Equal => a.filter_text.cmp(&b.filter_text),
                _ => order,
            }
        });

        if run_id.load(std::sync::atomic::Ordering::Acquire) != current_run_id {
            return None;
        }
        Some(filtered_items.into())
    }

    fn update_process(
        run_id: Arc<AtomicU64>,
        receiver: Receiver<(u64, String, im::Vector<PaletteItem>)>,
        resp_tx: Sender<(u64, String, im::Vector<PaletteItem>)>,
    ) {
        fn receive_batch(
            receiver: &Receiver<(u64, String, im::Vector<PaletteItem>)>,
        ) -> Result<(u64, String, im::Vector<PaletteItem>)> {
            let (mut run_id, mut input, mut items) = receiver.recv()?;
            loop {
                match receiver.try_recv() {
                    Ok(update) => {
                        run_id = update.0;
                        input = update.1;
                        items = update.2;
                    }
                    Err(TryRecvError::Empty) => break,
                    Err(TryRecvError::Disconnected) => break,
                }
            }
            Ok((run_id, input, items))
        }

        let matcher = SkimMatcherV2::default().ignore_case();
        loop {
            if let Ok((current_run_id, input, items)) = receive_batch(&receiver) {
                if let Some(filtered_items) = Self::filter_items(
                    run_id.clone(),
                    current_run_id,
                    &input,
                    items,
                    &matcher,
                ) {
                    let _ = resp_tx.send((current_run_id, input, filtered_items));
                }
            } else {
                return;
            }
        }
    }
}

impl KeyPressFocus for PaletteData {
    fn get_mode(&self) -> lapce_core::mode::Mode {
        Mode::Insert
    }

    fn check_condition(
        &self,
        condition: crate::keypress::condition::Condition,
    ) -> bool {
        matches!(
            condition,
            Condition::ListFocus | Condition::PaletteFocus | Condition::ModalFocus
        )
    }

    fn run_command(
        &self,
        cx: AppContext,
        command: &crate::command::LapceCommand,
        count: Option<usize>,
        mods: floem::glazier::Modifiers,
    ) -> CommandExecuted {
        match &command.kind {
            CommandKind::Workbench(_) => todo!(),
            CommandKind::Edit(_) => {
                self.editor.run_command(cx, command, count, mods)
            }
            CommandKind::Move(_) => {
                self.editor.run_command(cx, command, count, mods)
            }
            CommandKind::Focus(cmd) => self.run_focus_command(cx, cmd),
            CommandKind::MotionMode(_) => todo!(),
            CommandKind::MultiSelection(_) => todo!(),
        }
    }

    fn receive_char(&self, cx: AppContext, c: &str) {
        self.editor.receive_char(cx, c);
    }
}<|MERGE_RESOLUTION|>--- conflicted
+++ resolved
@@ -16,14 +16,9 @@
     app::AppContext,
     ext_event::{create_ext_action, create_signal_from_channel},
     reactive::{
-<<<<<<< HEAD
         create_effect, create_rw_signal, create_signal, ReadSignal, RwSignal,
         SignalGet, SignalGetUntracked, SignalSet, SignalUpdate, SignalWith,
         SignalWithUntracked, WriteSignal,
-=======
-        create_effect, create_memo, create_rw_signal, create_signal, use_context,
-        ReadSignal, RwSignal, UntrackedGettableSignal, WriteSignal,
->>>>>>> 6318194c
     },
 };
 use fuzzy_matcher::{skim::SkimMatcherV2, FuzzyMatcher};
