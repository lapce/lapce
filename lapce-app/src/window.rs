use std::{rc::Rc, sync::Arc};

use floem::{
<<<<<<< HEAD
    keyboard::KeyEvent,
=======
    id::WindowId,
>>>>>>> a645336c
    peniko::kurbo::{Point, Size},
    reactive::{use_context, Memo, ReadSignal, RwSignal, Scope},
    window::WindowId,
};
use serde::{Deserialize, Serialize};

use crate::{
    app::AppCommand, command::WindowCommand, config::LapceConfig, db::LapceDb,
    keypress::EventRef, listener::Listener, update::ReleaseInfo,
    window_tab::WindowTabData, workspace::LapceWorkspace,
};

#[derive(Debug, Clone, Serialize, Deserialize)]
pub struct TabsInfo {
    pub active_tab: usize,
    pub workspaces: Vec<LapceWorkspace>,
}

#[derive(Debug, Clone, Serialize, Deserialize)]
pub struct WindowInfo {
    pub size: Size,
    pub pos: Point,
    pub maximised: bool,
    pub tabs: TabsInfo,
}

/// `WindowData` is the application model for a top-level window.
///
/// A top-level window can be independently moved around and
/// resized using your window manager. Normally Lapce has only one
/// top-level window, but new ones can be created using the "New Window"
/// command.
///
/// Each window has its own collection of "window tabs" (again, there is
/// normally only one window tab), size, position etc.
#[derive(Clone)]
pub struct WindowData {
    pub window_id: WindowId,
    pub scope: Scope,
    /// The set of tabs within the window. These tabs are high-level
    /// constructs for workspaces, in particular they are not **editor tabs**.
    pub window_tabs: RwSignal<im::Vector<(RwSignal<usize>, Rc<WindowTabData>)>>,
    pub num_window_tabs: Memo<usize>,
    /// The index of the active window tab.
    pub active: RwSignal<usize>,
    pub window_command: Listener<WindowCommand>,
    pub app_command: Listener<AppCommand>,
    pub size: RwSignal<Size>,
    pub position: RwSignal<Point>,
    pub root_view_id: RwSignal<floem::id::Id>,
    pub window_scale: RwSignal<f64>,
    pub latest_release: ReadSignal<Arc<Option<ReleaseInfo>>>,
    pub config: RwSignal<Arc<LapceConfig>>,
}

impl WindowData {
    pub fn new(
        window_id: WindowId,
        info: WindowInfo,
        window_scale: RwSignal<f64>,
        latest_release: ReadSignal<Arc<Option<ReleaseInfo>>>,
        app_command: Listener<AppCommand>,
    ) -> Self {
        let cx = Scope::new();
        let config = LapceConfig::load(&LapceWorkspace::default(), &[]);
        let config = cx.create_rw_signal(Arc::new(config));
        let root_view_id = cx.create_rw_signal(floem::id::Id::next());

        let window_tabs = cx.create_rw_signal(im::Vector::new());
        let num_window_tabs =
            cx.create_memo(move |_| window_tabs.with(|tabs| tabs.len()));
        let active = info.tabs.active_tab;

        let window_command = Listener::new_empty(cx);

        for w in info.tabs.workspaces {
            let window_tab = Rc::new(WindowTabData::new(
                cx,
                Arc::new(w),
                window_command,
                window_scale,
                latest_release,
                num_window_tabs,
            ));
            window_tabs.update(|window_tabs| {
                window_tabs.push_back((cx.create_rw_signal(0), window_tab));
            });
        }

        if window_tabs.with_untracked(|window_tabs| window_tabs.is_empty()) {
            let window_tab = Rc::new(WindowTabData::new(
                cx,
                Arc::new(LapceWorkspace::default()),
                window_command,
                window_scale,
                latest_release,
                num_window_tabs,
            ));
            window_tabs.update(|window_tabs| {
                window_tabs.push_back((cx.create_rw_signal(0), window_tab));
            });
        }

        let active = cx.create_rw_signal(active);
        let size = cx.create_rw_signal(Size::ZERO);
        let position = cx.create_rw_signal(info.pos);

        let window_data = Self {
            window_id,
            scope: cx,
            window_tabs,
            num_window_tabs,
            active,
            window_command,
            size,
            position,
            root_view_id,
            window_scale,
            latest_release,
            app_command,
            config,
        };

        {
            let window_data = window_data.clone();
            window_data.window_command.listen(move |cmd| {
                window_data.run_window_command(cmd);
            });
        }

        window_data
    }

    pub fn reload_config(&self) {
        let config = LapceConfig::load(&LapceWorkspace::default(), &[]);
        self.config.set(Arc::new(config));
        let window_tabs = self.window_tabs.get_untracked();
        for (_, window_tab) in window_tabs {
            window_tab.reload_config();
        }
    }

    pub fn run_window_command(&self, cmd: WindowCommand) {
        match cmd {
            WindowCommand::SetWorkspace { workspace } => {
                let db: Arc<LapceDb> = use_context().unwrap();
                let _ = db.update_recent_workspace(&workspace);

                let active = self.active.get_untracked();
                self.window_tabs.with_untracked(|window_tabs| {
                    if !window_tabs.is_empty() {
                        let active = window_tabs.len().saturating_sub(1).min(active);
                        let _ = db.insert_window_tab(window_tabs[active].1.clone());
                    }
                });

                let window_tab = Rc::new(WindowTabData::new(
                    self.scope,
                    Arc::new(workspace),
                    self.window_command,
                    self.window_scale,
                    self.latest_release,
                    self.num_window_tabs,
                ));
                self.window_tabs.update(|window_tabs| {
                    if window_tabs.is_empty() {
                        window_tabs
                            .push_back((self.scope.create_rw_signal(0), window_tab));
                    } else {
                        let active = window_tabs.len().saturating_sub(1).min(active);
                        let (_, old_window_tab) = window_tabs.set(
                            active,
                            (self.scope.create_rw_signal(0), window_tab),
                        );
                        old_window_tab.proxy.shutdown();
                    }
                })
            }
            WindowCommand::NewWorkspaceTab { workspace, end } => {
                let db: Arc<LapceDb> = use_context().unwrap();
                let _ = db.update_recent_workspace(&workspace);

                let window_tab = Rc::new(WindowTabData::new(
                    self.scope,
                    Arc::new(workspace),
                    self.window_command,
                    self.window_scale,
                    self.latest_release,
                    self.num_window_tabs,
                ));
                let active = self.active.get_untracked();
                let active = self
                    .window_tabs
                    .try_update(|tabs| {
                        if end || tabs.is_empty() {
                            tabs.push_back((
                                self.scope.create_rw_signal(0),
                                window_tab,
                            ));
                            tabs.len() - 1
                        } else {
                            let index = tabs.len().min(active + 1);
                            tabs.insert(
                                index,
                                (self.scope.create_rw_signal(0), window_tab),
                            );
                            index
                        }
                    })
                    .unwrap();
                self.active.set(active);
            }
            WindowCommand::CloseWorkspaceTab { index } => {
                let active = self.active.get_untracked();
                let index = index.unwrap_or(active);
                self.window_tabs.update(|window_tabs| {
                    if window_tabs.len() < 2 {
                        return;
                    }

                    if index < window_tabs.len() {
                        let (_, old_window_tab) = window_tabs.remove(index);
                        old_window_tab.proxy.shutdown();
                        let db: Arc<LapceDb> = use_context().unwrap();
                        let _ = db.save_window_tab(old_window_tab);
                    }
                });

                let tabs_len = self.window_tabs.with_untracked(|tabs| tabs.len());

                if active > index && active > 0 {
                    self.active.set(active - 1);
                } else if active >= tabs_len.saturating_sub(1) {
                    self.active.set(tabs_len.saturating_sub(1));
                }
            }
            WindowCommand::NextWorkspaceTab => {
                let active = self.active.get_untracked();
                let tabs_len = self.window_tabs.with_untracked(|tabs| tabs.len());
                if tabs_len > 1 {
                    let active = if active >= tabs_len - 1 {
                        0
                    } else {
                        active + 1
                    };
                    self.active.set(active);
                }
            }
            WindowCommand::PreviousWorkspaceTab => {
                let active = self.active.get_untracked();
                let tabs_len = self.window_tabs.with_untracked(|tabs| tabs.len());
                if tabs_len > 1 {
                    let active = if active == 0 {
                        tabs_len - 1
                    } else {
                        active - 1
                    };
                    self.active.set(active);
                }
            }
            WindowCommand::NewWindow => {
                self.app_command.send(AppCommand::NewWindow);
            }
            WindowCommand::CloseWindow => {
                self.app_command
                    .send(AppCommand::CloseWindow(self.window_id));
            }
        }
        self.app_command.send(AppCommand::SaveApp);
    }

    pub fn key_down<'a>(&self, event: impl Into<EventRef<'a>> + Copy) {
        let active = self.active.get_untracked();
        let window_tab = self.window_tabs.with_untracked(|window_tabs| {
            window_tabs
                .get(active)
                .or_else(|| window_tabs.last())
                .cloned()
        });
        if let Some((_, window_tab)) = window_tab {
            window_tab.key_down(event);
        }
    }

    pub fn info(&self) -> WindowInfo {
        let workspaces: Vec<LapceWorkspace> = self
            .window_tabs
            .get_untracked()
            .iter()
            .map(|(_, t)| (*t.workspace).clone())
            .collect();
        WindowInfo {
            size: self.size.get_untracked(),
            pos: self.position.get_untracked(),
            maximised: false,
            tabs: TabsInfo {
                active_tab: self.active.get_untracked(),
                workspaces,
            },
        }
    }

    pub fn active_window_tab(&self) -> Option<Rc<WindowTabData>> {
        let window_tabs = self.window_tabs.get_untracked();
        let active = self
            .active
            .get_untracked()
            .min(window_tabs.len().saturating_sub(1));
        window_tabs.get(active).map(|(_, tab)| tab.clone())
    }

    pub fn move_tab(&self, from_index: usize, to_index: usize) {
        if from_index == to_index {
            return;
        }

        let to_index = if from_index < to_index {
            to_index - 1
        } else {
            to_index
        };
        self.window_tabs.update(|tabs| {
            let tab = tabs.remove(from_index);
            tabs.insert(to_index, tab);
        });
        self.active.set(to_index);
    }
}<|MERGE_RESOLUTION|>--- conflicted
+++ resolved
@@ -1,11 +1,7 @@
 use std::{rc::Rc, sync::Arc};
 
 use floem::{
-<<<<<<< HEAD
     keyboard::KeyEvent,
-=======
-    id::WindowId,
->>>>>>> a645336c
     peniko::kurbo::{Point, Size},
     reactive::{use_context, Memo, ReadSignal, RwSignal, Scope},
     window::WindowId,
