use std::{rc::Rc, sync::Arc};

use floem::{
    event::{Event, EventListener},
    reactive::{
        create_effect, create_memo, create_rw_signal, Memo, ReadSignal, RwSignal,
        Scope,
    },
    style::CursorStyle,
    view::View,
    views::{
        container, dyn_stack, label, scroll, stack, text, virtual_stack, Decorators,
        VirtualDirection, VirtualItemSize,
    },
};
use lapce_core::mode::Modes;

use crate::{
    command::LapceCommand,
    config::{color::LapceColor, LapceConfig},
<<<<<<< HEAD
    editor::EditorData,
    keypress::{
        keymap::{KeyMap, KeyMapPress},
        KeyPressData,
    },
    text_input::text_input,
=======
    keypress::{keymap::KeyMap, KeyPress, KeyPressData},
    main_split::Editors,
    text_input::TextInputBuilder,
>>>>>>> aabb7f27
    window_tab::CommonData,
};

#[derive(Clone)]
pub struct KeymapPicker {
    cmd: RwSignal<Option<LapceCommand>>,
    keymap: RwSignal<Option<KeyMap>>,
    keys: RwSignal<Vec<(KeyMapPress, bool)>>,
}

pub fn keymap_view(editors: Editors, common: Rc<CommonData>) -> impl View {
    let config = common.config;
    let keypress = common.keypress;
    let ui_line_height_memo = common.ui_line_height;
    let ui_line_height = move || ui_line_height_memo.get() * 1.2;
    let modal = create_memo(move |_| config.get().core.modal);
    let picker = KeymapPicker {
        cmd: create_rw_signal(None),
        keymap: create_rw_signal(None),
        keys: create_rw_signal(Vec::new()),
    };

    let cx = Scope::current();
    let text_input_view = TextInputBuilder::new().build(cx, editors, common.clone());
    let doc = text_input_view.doc_signal();

    let items = move || {
        let doc = doc.get();
        let pattern = doc.buffer.with(|b| b.to_string().to_lowercase());
        let keypress = keypress.get();
        let mut items = keypress
            .commands_with_keymap
            .iter()
            .filter_map(|keymap| {
                let cmd = keypress.commands.get(&keymap.command).cloned()?;

                let cmd_name_contains_pattern =
                    cmd.kind.str().replace('_', " ").contains(&pattern);
                let cmd_desc_contains_pattern = cmd
                    .kind
                    .desc()
                    .map(|desc| desc.to_lowercase().contains(&pattern))
                    .unwrap_or(false);
                let shortcut_contains_pattern = keymap
                    .key
                    .iter()
                    .any(|k| k.label().trim().to_lowercase().contains(&pattern));
                let when_contains_pattern = keymap
                    .when
                    .as_ref()
                    .map(|when| when.to_lowercase().contains(&pattern))
                    .unwrap_or(false);

                if cmd_name_contains_pattern
                    || cmd_desc_contains_pattern
                    || shortcut_contains_pattern
                    || when_contains_pattern
                {
                    Some((cmd, Some(keymap.clone())))
                } else {
                    None
                }
            })
            .collect::<im::Vector<(LapceCommand, Option<KeyMap>)>>();
        items.extend(keypress.commands_without_keymap.iter().filter_map(|cmd| {
            let match_pattern = cmd.kind.str().replace('_', " ").contains(&pattern)
                || cmd
                    .kind
                    .desc()
                    .map(|desc| desc.to_lowercase().contains(&pattern))
                    .unwrap_or(false);
            if !match_pattern {
                return None;
            }
            Some((cmd.clone(), None))
        }));
        items
            .into_iter()
            .enumerate()
            .collect::<im::Vector<(usize, (LapceCommand, Option<KeyMap>))>>()
    };

    let view_fn =
        move |(i, (cmd, keymap)): (usize, (LapceCommand, Option<KeyMap>))| {
            let local_keymap = keymap.clone();
            let local_cmd = cmd.clone();
            stack((
                container(
                    text(
                        cmd.kind
                            .desc()
                            .map(|desc| desc.to_string())
                            .unwrap_or_else(|| cmd.kind.str().replace('_', " ")),
                    )
                    .style(|s| {
                        s.text_ellipsis()
                            .absolute()
                            .items_center()
                            .min_width(0.0)
                            .padding_horiz(10.0)
                            .size_pct(100.0, 100.0)
                    }),
                )
                .style(move |s| {
                    s.height_pct(100.0)
                        .min_width(0.0)
                        .flex_basis(0.0)
                        .flex_grow(1.0)
                        .border_right(1.0)
                        .border_color(config.get().color(LapceColor::LAPCE_BORDER))
                }),
                {
                    let keymap = keymap.clone();
                    dyn_stack(
                        move || {
                            keymap
                                .as_ref()
                                .map(|keymap| {
                                    keymap
                                        .key
                                        .iter()
                                        .map(|key| key.label())
                                        .filter(|l| !l.is_empty())
                                        .collect::<Vec<String>>()
                                })
                                .unwrap_or_default()
                        },
                        |k| k.clone(),
                        move |key| {
                            text(key.clone()).style(move |s| {
                                s.padding_horiz(5.0)
                                    .padding_vert(1.0)
                                    .margin_right(5.0)
                                    .border(1.0)
                                    .border_radius(3.0)
                                    .border_color(
                                        config.get().color(LapceColor::LAPCE_BORDER),
                                    )
                            })
                        },
                    )
                    .style(move |s| {
                        s.items_center()
                            .padding_horiz(10.0)
                            .min_width(200.0)
                            .height_pct(100.0)
                            .border_right(1.0)
                            .border_color(
                                config.get().color(LapceColor::LAPCE_BORDER),
                            )
                    })
                },
                {
                    let keymap = keymap.clone();
                    let bits = [
                        (Modes::INSERT, "Insert"),
                        (Modes::NORMAL, "Normal"),
                        (Modes::VISUAL, "Visual"),
                        (Modes::TERMINAL, "Terminal"),
                    ];
                    let modes = keymap
                        .as_ref()
                        .map(|keymap| {
                            bits.iter()
                                .filter_map(|(bit, mode)| {
                                    if keymap.modes.contains(*bit) {
                                        Some(mode.to_string())
                                    } else {
                                        None
                                    }
                                })
                                .collect::<Vec<String>>()
                        })
                        .unwrap_or_default();
                    dyn_stack(
                        move || modes.clone(),
                        |m| m.clone(),
                        move |mode| {
                            text(mode.clone()).style(move |s| {
                                s.padding_horiz(5.0)
                                    .padding_vert(1.0)
                                    .margin_right(5.0)
                                    .border(1.0)
                                    .border_radius(3.0)
                                    .border_color(
                                        config.get().color(LapceColor::LAPCE_BORDER),
                                    )
                            })
                        },
                    )
                    .style(move |s| {
                        s.items_center()
                            .padding_horiz(10.0)
                            .min_width(200.0)
                            .height_pct(100.0)
                            .border_right(1.0)
                            .border_color(
                                config.get().color(LapceColor::LAPCE_BORDER),
                            )
                            .apply_if(!modal.get(), |s| s.hide())
                    })
                },
                container(
                    text(
                        keymap
                            .as_ref()
                            .and_then(|keymap| keymap.when.clone())
                            .unwrap_or_default(),
                    )
                    .style(|s| {
                        s.text_ellipsis()
                            .absolute()
                            .items_center()
                            .min_width(0.0)
                            .padding_horiz(10.0)
                            .size_pct(100.0, 100.0)
                    }),
                )
                .style(move |s| {
                    s.height_pct(100.0)
                        .min_width(0.0)
                        .flex_basis(0.0)
                        .flex_grow(1.0)
                }),
            ))
            .on_click_stop(move |_| {
                let keymap = if let Some(keymap) = local_keymap.clone() {
                    keymap
                } else {
                    KeyMap {
                        command: local_cmd.kind.str().to_string(),
                        key: Vec::new(),
                        modes: Modes::empty(),
                        when: None,
                    }
                };
                picker.keymap.set(Some(keymap));
                picker.cmd.set(Some(local_cmd.clone()));
                picker.keys.update(|keys| {
                    keys.clear();
                });
            })
            .style(move |s| {
                let config = config.get();
                s.items_center()
                    .height(ui_line_height() as f32)
                    .width_pct(100.0)
                    .apply_if(i % 2 > 0, |s| {
                        s.background(config.color(LapceColor::EDITOR_CURRENT_LINE))
                    })
                    .border_bottom(1.0)
                    .border_color(config.color(LapceColor::LAPCE_BORDER))
            })
        };

    stack((
        container(
            text_input_view
                .placeholder(|| "Search Key Bindings".to_string())
                .keyboard_navigatable()
                .style(move |s| {
                    s.width_pct(100.0)
                        .border_radius(6.0)
                        .border(1.0)
                        .border_color(config.get().color(LapceColor::LAPCE_BORDER))
                }),
        )
        .style(|s| s.padding_bottom(10.0).width_pct(100.0)),
        stack((
            container(text("Command").style(move |s| {
                s.text_ellipsis().padding_horiz(10.0).min_width(0.0)
            }))
            .style(move |s| {
                s.items_center()
                    .height_pct(100.0)
                    .min_width(0.0)
                    .flex_basis(0.0)
                    .flex_grow(1.0)
                    .border_right(1.0)
                    .border_color(config.get().color(LapceColor::LAPCE_BORDER))
            }),
            text("Key Binding").style(move |s| {
                s.width(200.0)
                    .items_center()
                    .padding_horiz(10.0)
                    .height_pct(100.0)
                    .border_right(1.0)
                    .border_color(config.get().color(LapceColor::LAPCE_BORDER))
            }),
            text("Modes").style(move |s| {
                s.width(200.0)
                    .items_center()
                    .padding_horiz(10.0)
                    .height_pct(100.0)
                    .border_right(1.0)
                    .border_color(config.get().color(LapceColor::LAPCE_BORDER))
                    .apply_if(!modal.get(), |s| s.hide())
            }),
            container(text("When").style(move |s| {
                s.text_ellipsis().padding_horiz(10.0).min_width(0.0)
            }))
            .style(move |s| {
                s.items_center()
                    .height_pct(100.0)
                    .min_width(0.0)
                    .flex_basis(0.0)
                    .flex_grow(1.0)
            }),
        ))
        .style(move |s| {
            let config = config.get();
            s.font_bold()
                .height(ui_line_height() as f32)
                .width_pct(100.0)
                .border_top(1.0)
                .border_bottom(1.0)
                .border_color(config.color(LapceColor::LAPCE_BORDER))
                .background(config.color(LapceColor::EDITOR_CURRENT_LINE))
        }),
        container(
            scroll(
                virtual_stack(
                    VirtualDirection::Vertical,
                    VirtualItemSize::Fixed(Box::new(ui_line_height)),
                    items,
                    |(i, (cmd, keymap)): &(
                        usize,
                        (LapceCommand, Option<KeyMap>),
                    )| { (*i, cmd.kind.str(), keymap.clone()) },
                    view_fn,
                )
                .style(|s| s.flex_col().width_pct(100.0)),
            )
            .style(|s| s.absolute().size_pct(100.0, 100.0)),
        )
        .style(|s| s.width_pct(100.0).flex_basis(0.0).flex_grow(1.0)),
        keyboard_picker_view(picker, common.ui_line_height, config),
    ))
    .style(|s| {
        s.absolute()
            .size_pct(100.0, 100.0)
            .flex_col()
            .padding_top(20.0)
            .padding_left(20.0)
            .padding_right(20.0)
    })
}

fn keyboard_picker_view(
    picker: KeymapPicker,
    ui_line_height: Memo<f64>,
    config: ReadSignal<Arc<LapceConfig>>,
) -> impl View {
    let picker_cmd = picker.cmd;
    let view = container(
        stack((
            label(move || {
                picker_cmd.with(|cmd| {
                    cmd.as_ref()
                        .map(|cmd| {
                            cmd.kind
                                .desc()
                                .map(|desc| desc.to_string())
                                .unwrap_or_else(|| cmd.kind.str().replace('_', " "))
                        })
                        .unwrap_or_default()
                })
            }),
            dyn_stack(
                move || {
                    picker
                        .keys
                        .get()
                        .iter()
                        .map(|(key, _)| key.label())
                        .filter(|l| !l.is_empty())
                        .enumerate()
                        .collect::<Vec<(usize, String)>>()
                },
                |(i, k)| (*i, k.clone()),
                move |(_, key)| {
                    text(key.clone()).style(move |s| {
                        s.padding_horiz(5.0)
                            .padding_vert(1.0)
                            .margin_right(5.0)
                            .border(1.0)
                            .border_radius(6.0)
                            .border_color(
                                config.get().color(LapceColor::LAPCE_BORDER),
                            )
                    })
                },
            )
            .style(move |s| {
                let config = config.get();
                s.items_center()
                    .justify_center()
                    .width_pct(100.0)
                    .margin_top(20.0)
                    .height(ui_line_height.get() as f32 + 16.0)
                    .border(1.0)
                    .border_radius(6.0)
                    .border_color(config.color(LapceColor::LAPCE_BORDER))
                    .background(config.color(LapceColor::EDITOR_BACKGROUND))
            }),
            stack((
                text("Save")
                    .style(move |s| {
                        let config = config.get();
                        s.width(100.0)
                            .justify_center()
                            .padding_vert(8.0)
                            .border(1.0)
                            .border_radius(6.0)
                            .border_color(config.color(LapceColor::LAPCE_BORDER))
                            .hover(|s| {
                                s.cursor(CursorStyle::Pointer).background(
                                    config
                                        .color(LapceColor::PANEL_HOVERED_BACKGROUND),
                                )
                            })
                            .active(|s| {
                                s.background(config.color(
                                    LapceColor::PANEL_HOVERED_ACTIVE_BACKGROUND,
                                ))
                            })
                    })
                    .on_click_stop(move |_| {
                        let keymap = picker.keymap.get_untracked();
                        if let Some(keymap) = keymap {
                            let keys = picker.keys.get_untracked();
                            picker.keymap.set(None);
                            KeyPressData::update_file(
                                &keymap,
                                &keys
                                    .iter()
                                    .map(|(key, _)| key.clone())
                                    .collect::<Vec<KeyMapPress>>(),
                            );
                        }
                    }),
                text("Cancel")
                    .style(move |s| {
                        let config = config.get();
                        s.margin_left(20.0)
                            .width(100.0)
                            .justify_center()
                            .padding_vert(8.0)
                            .border(1.0)
                            .border_radius(6.0)
                            .border_color(config.color(LapceColor::LAPCE_BORDER))
                            .hover(|s| {
                                s.cursor(CursorStyle::Pointer).background(
                                    config
                                        .color(LapceColor::PANEL_HOVERED_BACKGROUND),
                                )
                            })
                            .active(|s| {
                                s.background(config.color(
                                    LapceColor::PANEL_HOVERED_ACTIVE_BACKGROUND,
                                ))
                            })
                    })
                    .on_click_stop(move |_| {
                        picker.keymap.set(None);
                    }),
            ))
            .style(move |s| {
                let config = config.get();
                s.items_center()
                    .justify_center()
                    .width_pct(100.0)
                    .margin_top(20.0)
                    .border_color(config.color(LapceColor::LAPCE_BORDER))
            }),
        ))
        .style(move |s| {
            let config = config.get();
            s.items_center()
                .flex_col()
                .padding(20.0)
                .width(400.0)
                .border(1.0)
                .border_radius(6.0)
                .border_color(config.color(LapceColor::LAPCE_BORDER))
                .background(config.color(LapceColor::PANEL_BACKGROUND))
        }),
    )
    .keyboard_navigatable()
    .on_event_stop(EventListener::KeyDown, move |event| {
        if let Event::KeyDown(key_event) = event {
            if let Some(keypress) = KeyPressData::keypress(key_event) {
                let keypress = keypress.keymap_press();
                picker.keys.update(|keys| {
                    if let Some((last_key, last_key_confirmed)) = keys.last() {
                        if !*last_key_confirmed && last_key.is_modifiers() {
                            keys.pop();
                        }
                    }
                    if keys.len() == 2 {
                        keys.clear();
                    }
                    keys.push((keypress, false));
                })
            }
        }
    })
    .on_event_stop(EventListener::KeyUp, move |event| {
        if let Event::KeyUp(_key_event) = event {
            picker.keys.update(|keys| {
                if let Some((_last_key, last_key_confirmed)) = keys.last_mut() {
                    *last_key_confirmed = true;
                }
            })
        }
    })
    .style(move |s| {
        s.absolute()
            .size_pct(100.0, 100.0)
            .items_center()
            .justify_center()
            .apply_if(picker.keymap.with(|keymap| keymap.is_none()), |s| s.hide())
    });

    let id = view.id();
    create_effect(move |_| {
        if picker.keymap.with(|k| k.is_some()) {
            id.request_focus();
        }
    });

    view
}<|MERGE_RESOLUTION|>--- conflicted
+++ resolved
@@ -18,18 +18,9 @@
 use crate::{
     command::LapceCommand,
     config::{color::LapceColor, LapceConfig},
-<<<<<<< HEAD
-    editor::EditorData,
-    keypress::{
-        keymap::{KeyMap, KeyMapPress},
-        KeyPressData,
-    },
-    text_input::text_input,
-=======
     keypress::{keymap::KeyMap, KeyPress, KeyPressData},
     main_split::Editors,
     text_input::TextInputBuilder,
->>>>>>> aabb7f27
     window_tab::CommonData,
 };
 
