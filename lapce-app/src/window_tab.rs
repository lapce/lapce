--- conflicted
+++ resolved
@@ -5,12 +5,8 @@
     action::{open_file, TimerToken},
     cosmic_text::{Attrs, AttrsList, FamilyOwned, LineHeightValue, TextLayout},
     ext_event::{create_ext_action, create_signal_from_channel},
-<<<<<<< HEAD
     file::FileDialogOptions,
     keyboard::{KeyEvent, ModifiersState},
-=======
-    glazier::{FileDialogOptions, Modifiers, TimerToken},
->>>>>>> a645336c
     peniko::kurbo::{Point, Rect, Vec2},
     reactive::{use_context, Memo, ReadSignal, RwSignal, Scope, WriteSignal},
 };
