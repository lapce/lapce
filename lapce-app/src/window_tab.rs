use std::{collections::HashSet, env, sync::Arc, time::Instant};

use crossbeam_channel::Sender;
use floem::{
    cosmic_text::{Attrs, AttrsList, FamilyOwned, LineHeightValue, TextLayout},
    ext_event::{create_ext_action, create_signal_from_channel},
    glazier::{FileDialogOptions, KeyEvent, Modifiers},
    peniko::kurbo::{Point, Rect, Vec2},
    reactive::{
        create_effect, create_memo, create_rw_signal, create_signal, use_context,
        Memo, ReadSignal, RwSignal, Scope, SignalGet, SignalGetUntracked, SignalSet,
        SignalUpdate, SignalWith, SignalWithUntracked, WriteSignal,
    },
};
use itertools::Itertools;
use lapce_core::{meta, mode::Mode, register::Register};
use lapce_rpc::{
    core::CoreNotification, dap_types::RunDebugConfig, proxy::ProxyRpcHandler,
    terminal::TermId,
};
use serde_json::Value;

use crate::{
    code_action::{CodeActionData, CodeActionStatus},
    command::{
        CommandExecuted, CommandKind, InternalCommand, LapceCommand,
        LapceWorkbenchCommand, WindowCommand,
    },
    completion::{CompletionData, CompletionStatus},
    config::LapceConfig,
    db::LapceDb,
    debug::{DapData, RunDebugMode, RunDebugProcess},
    doc::EditorDiagnostic,
    editor::location::EditorLocation,
    editor_tab::EditorTabChild,
    file_explorer::data::FileExplorerData,
    find::Find,
    global_search::GlobalSearchData,
    id::WindowTabId,
    keypress::{condition::Condition, KeyPressData, KeyPressFocus},
    main_split::{MainSplitData, SplitData, SplitDirection},
    palette::{kind::PaletteKind, PaletteData, PaletteStatus},
    panel::{
        data::{default_panel_order, PanelData},
        kind::PanelKind,
    },
    plugin::PluginData,
    proxy::{path_from_url, start_proxy, ProxyData},
    rename::RenameData,
    source_control::SourceControlData,
    terminal::{
        event::{terminal_update_process, TermEvent, TermNotification},
        panel::TerminalPanelData,
    },
    update::ReleaseInfo,
    workspace::{LapceWorkspace, LapceWorkspaceType, WorkspaceInfo},
};

#[derive(Debug, Clone, PartialEq, Eq)]
pub enum Focus {
    Workbench,
    Palette,
    CodeAction,
    Rename,
    Panel(PanelKind),
}

#[derive(Clone)]
pub enum DragContent {
    Panel(PanelKind),
    EditorTab(EditorTabChild),
}

impl DragContent {
    pub fn is_panel(&self) -> bool {
        matches!(self, DragContent::Panel(_))
    }
}

#[derive(Clone)]
pub struct CommonData {
    pub workspace: Arc<LapceWorkspace>,
    pub scope: Scope,
    pub focus: RwSignal<Focus>,
    pub keypress: RwSignal<KeyPressData>,
    pub completion: RwSignal<CompletionData>,
    pub register: RwSignal<Register>,
    pub find: Find,
    pub window_command: WriteSignal<Option<WindowCommand>>,
    pub internal_command: RwSignal<Option<InternalCommand>>,
    pub lapce_command: RwSignal<Option<LapceCommand>>,
    pub workbench_command: RwSignal<Option<LapceWorkbenchCommand>>,
    pub term_tx: Sender<(TermId, TermEvent)>,
    pub term_notification_tx: Sender<TermNotification>,
    pub proxy: ProxyRpcHandler,
    pub view_id: RwSignal<floem::id::Id>,
    pub ui_line_height: Memo<f64>,
    pub dragging: RwSignal<Option<DragContent>>,
    pub config: ReadSignal<Arc<LapceConfig>>,
}

#[derive(Clone)]
pub struct WindowTabData {
    pub scope: Scope,
    pub window_tab_id: WindowTabId,
    pub workspace: Arc<LapceWorkspace>,
    pub palette: PaletteData,
    pub main_split: MainSplitData,
    pub file_explorer: FileExplorerData,
    pub panel: PanelData,
    pub terminal: TerminalPanelData,
    pub plugin: PluginData,
    pub code_action: RwSignal<CodeActionData>,
    pub source_control: RwSignal<SourceControlData>,
    pub rename: RenameData,
    pub global_search: GlobalSearchData,
    pub window_origin: RwSignal<Point>,
    pub layout_rect: RwSignal<Rect>,
    pub proxy: ProxyData,
    pub window_scale: RwSignal<f64>,
    pub set_config: WriteSignal<Arc<LapceConfig>>,
    pub update_in_progress: RwSignal<bool>,
    pub latest_release: ReadSignal<Arc<Option<ReleaseInfo>>>,
    pub common: CommonData,
}

impl KeyPressFocus for WindowTabData {
    fn get_mode(&self) -> Mode {
        Mode::Normal
    }

    fn check_condition(&self, condition: Condition) -> bool {
        if let Condition::PanelFocus = condition {
            if let Focus::Panel(_) = self.common.focus.get_untracked() {
                return true;
            }
        }
        false
    }

    fn run_command(
        &self,
        _command: &LapceCommand,
        _count: Option<usize>,
        _mods: Modifiers,
    ) -> CommandExecuted {
        CommandExecuted::No
    }

    fn receive_char(&self, _c: &str) {}
}

impl WindowTabData {
    pub fn new(
        cx: Scope,
        workspace: Arc<LapceWorkspace>,
        window_command: WriteSignal<Option<WindowCommand>>,
        window_scale: RwSignal<f64>,
        latest_release: ReadSignal<Arc<Option<ReleaseInfo>>>,
    ) -> Self {
        let (cx, _) = cx.run_child_scope(|cx| cx);
        let db: Arc<LapceDb> = use_context(cx).unwrap();

        let disabled_volts = db.get_disabled_volts().unwrap_or_default();
        let workspace_disabled_volts = db
            .get_workspace_disabled_volts(&workspace)
            .unwrap_or_default();
        let mut all_disabled_volts = disabled_volts.clone();
        all_disabled_volts.extend(workspace_disabled_volts.clone());

        let workspace_info = if workspace.path.is_some() {
            db.get_workspace_info(&workspace).ok()
        } else {
            let mut info = db.get_workspace_info(&workspace).ok();
            if let Some(info) = info.as_mut() {
                info.split.children.clear();
            }
            info
        };

        let config = LapceConfig::load(&workspace, &all_disabled_volts);
        let lapce_command = create_rw_signal(cx, None);
        let workbench_command = create_rw_signal(cx, None);
        let internal_command = create_rw_signal(cx, None);
        let keypress = create_rw_signal(
            cx,
            KeyPressData::new(&config, workbench_command.write_only()),
        );

        let (term_tx, term_rx) = crossbeam_channel::unbounded();
        let (term_notification_tx, term_notification_rx) =
            crossbeam_channel::unbounded();
        {
            let term_notification_tx = term_notification_tx.clone();
            std::thread::spawn(move || {
                terminal_update_process(term_rx, term_notification_tx);
            });
        }

        let proxy = start_proxy(
            cx,
            workspace.clone(),
            all_disabled_volts,
            config.plugins.clone(),
            term_tx.clone(),
        );
        let (config, set_config) = create_signal(cx, Arc::new(config));

        let focus = create_rw_signal(cx, Focus::Workbench);
        let completion = create_rw_signal(cx, CompletionData::new(cx, config));

        let register = create_rw_signal(cx, Register::default());
        let view_id = create_rw_signal(cx, floem::id::Id::next());
        let find = Find::new(cx);

        let ui_line_height = create_memo(cx, move |_| {
            let config = config.get();
            let mut text_layout = TextLayout::new();

            let family: Vec<FamilyOwned> =
                FamilyOwned::parse_list(&config.ui.font_family).collect();
            let attrs = Attrs::new()
                .family(&family)
                .font_size(config.ui.font_size() as f32)
                .line_height(LineHeightValue::Normal(1.6));
            let attrs_list = AttrsList::new(attrs);
            text_layout.set_text("W", attrs_list);
            text_layout.size().height
        });

        let common = CommonData {
            workspace: workspace.clone(),
            scope: cx,
            keypress,
            focus,
            completion,
            register,
            find,
            window_command,
            internal_command,
            lapce_command,
            workbench_command,
            term_tx,
            term_notification_tx,
            proxy: proxy.proxy_rpc.clone(),
            view_id,
            ui_line_height,
            dragging: create_rw_signal(cx, None),
            config,
        };

        let main_split = MainSplitData::new(cx, common.clone());
        let code_action =
            create_rw_signal(cx, CodeActionData::new(cx, common.clone()));
        let source_control =
            create_rw_signal(cx, SourceControlData::new(cx, common.clone()));
        let file_explorer = FileExplorerData::new(cx, common.clone());

        if let Some(info) = workspace_info.as_ref() {
            let root_split = main_split.root_split;
            info.split.to_data(main_split.clone(), None, root_split);
        } else {
            let root_split = main_split.root_split;
            let root_split_data = {
                let (cx, _) = cx.run_child_scope(|cx| cx);
                let root_split_data = SplitData {
                    scope: cx,
                    parent_split: None,
                    split_id: root_split,
                    children: Vec::new(),
                    direction: SplitDirection::Horizontal,
                    window_origin: Point::ZERO,
                    layout_rect: Rect::ZERO,
                };
                create_rw_signal(cx, root_split_data)
            };
            main_split.splits.update(|splits| {
                splits.insert(root_split, root_split_data);
            });
        }

        let palette = PaletteData::new(
            cx,
            workspace.clone(),
            main_split.clone(),
            keypress.read_only(),
            common.clone(),
        );

        let panel = workspace_info
            .as_ref()
            .map(|i| {
                let panel_order = db
                    .get_panel_orders()
                    .unwrap_or_else(|_| i.panel.panels.clone());
                PanelData {
                    panels: create_rw_signal(cx, panel_order),
                    styles: create_rw_signal(cx, i.panel.styles.clone()),
                    size: create_rw_signal(cx, i.panel.size.clone()),
                    common: common.clone(),
                }
            })
            .unwrap_or_else(|| {
                let panel_order = db
                    .get_panel_orders()
                    .unwrap_or_else(|_| default_panel_order());
                PanelData::new(cx, panel_order, common.clone())
            });

        let terminal =
            TerminalPanelData::new(workspace.clone(), None, common.clone());

        let rename = RenameData::new(cx, common.clone());
        let global_search =
            GlobalSearchData::new(cx, main_split.clone(), common.clone());

        let plugin = PluginData::new(
            cx,
            HashSet::from_iter(disabled_volts),
            HashSet::from_iter(workspace_disabled_volts),
            common.clone(),
        );

        {
            let notification = create_signal_from_channel(cx, term_notification_rx);
            let terminal = terminal.clone();
            create_effect(cx, move |_| {
                notification.with(|notification| {
                    if let Some(notification) = notification.as_ref() {
                        match notification {
                            TermNotification::SetTitle { term_id, title } => {
                                terminal.set_title(term_id, title);
                            }
                            TermNotification::RequestPaint => {
                                view_id.get_untracked().request_paint();
                            }
                        }
                    }
                });
            });
        }

        let window_tab_data = Self {
            scope: cx,
            window_tab_id: WindowTabId::next(),
            workspace,
            palette,
            main_split,
            terminal,
            panel,
            file_explorer,
            code_action,
            source_control,
            plugin,
            rename,
            global_search,
            window_origin: create_rw_signal(cx, Point::ZERO),
            layout_rect: create_rw_signal(cx, Rect::ZERO),
            proxy,
            window_scale,
            set_config,
            update_in_progress: create_rw_signal(cx, false),
            latest_release,
            common,
        };

        {
            let window_tab_data = window_tab_data.clone();
            create_effect(cx, move |_| {
                if let Some(cmd) = window_tab_data.common.lapce_command.get() {
                    window_tab_data.run_lapce_command(cmd);
                }
            });
        }

        {
            let window_tab_data = window_tab_data.clone();
            create_effect(cx, move |_| {
                if let Some(cmd) = window_tab_data.common.workbench_command.get() {
                    window_tab_data.run_workbench_command(cmd, None);
                }
            });
        }

        {
            let window_tab_data = window_tab_data.clone();
            let internal_command = window_tab_data.common.internal_command;
            create_effect(cx, move |_| {
                if let Some(cmd) = internal_command.get() {
                    window_tab_data.run_internal_command(cmd);
                }
            });
        }

        {
            let window_tab_data = window_tab_data.clone();
            let notification = window_tab_data.proxy.notification;
            create_effect(cx, move |_| {
                notification.with(|rpc| {
                    if let Some(rpc) = rpc.as_ref() {
                        window_tab_data.handle_core_notification(rpc);
                    }
                });
            });
        }

        window_tab_data
    }

    pub fn reload_config(&self) {
        let db: Arc<LapceDb> = use_context(self.scope).unwrap();

        let disabled_volts = db.get_disabled_volts().unwrap_or_default();
        let workspace_disabled_volts = db
            .get_workspace_disabled_volts(&self.workspace)
            .unwrap_or_default();
        let mut all_disabled_volts = disabled_volts;
        all_disabled_volts.extend(workspace_disabled_volts);

        let config = LapceConfig::load(&self.workspace, &all_disabled_volts);
        self.set_config.set(Arc::new(config));
    }

    pub fn run_lapce_command(&self, cmd: LapceCommand) {
        match cmd.kind {
            CommandKind::Workbench(command) => {
                self.run_workbench_command(command, cmd.data);
            }
            CommandKind::Focus(_) | CommandKind::Edit(_) | CommandKind::Move(_) => {
                if self.palette.status.get_untracked() != PaletteStatus::Inactive {
                    self.palette.run_command(&cmd, None, Modifiers::default());
                } else if let Some(editor_data) =
                    self.main_split.active_editor.get_untracked()
                {
                    let editor_data = editor_data.get_untracked();
                    editor_data.run_command(&cmd, None, Modifiers::default());
                } else {
                    // TODO: dispatch to current focused view?
                }
            }
            CommandKind::MotionMode(_) => {}
            CommandKind::MultiSelection(_) => {}
        }
    }

    pub fn run_workbench_command(
        &self,
        cmd: LapceWorkbenchCommand,
        data: Option<Value>,
    ) {
        let cx = self.scope;
        use LapceWorkbenchCommand::*;
        match cmd {
            EnableModal => {}
            DisableModal => {}
            OpenFolder => {
                if !self.workspace.kind.is_remote() {
                    let window_command = self.common.window_command;
                    let options = FileDialogOptions::new().select_directories();
                    self.common.view_id.get_untracked().open_file(
                        options,
                        move |file| {
                            if let Some(file) = file {
                                let workspace = LapceWorkspace {
                                    kind: LapceWorkspaceType::Local,
                                    path: Some(file.path),
                                    last_open: std::time::SystemTime::now()
                                        .duration_since(std::time::UNIX_EPOCH)
                                        .unwrap()
                                        .as_secs(),
                                };
                                window_command.set(Some(
                                    WindowCommand::SetWorkspace { workspace },
                                ));
                            }
                        },
                    );
                }
            }
            CloseFolder => {
                if !self.workspace.kind.is_remote() {
                    let window_command = self.common.window_command;
                    let workspace = LapceWorkspace {
                        kind: LapceWorkspaceType::Local,
                        path: None,
                        last_open: 0,
                    };
<<<<<<< HEAD
                    window_command
                        .set(Some(WindowCommand::SetWorkspace { workspace }));
=======
                    window_command.set(Some(
                        WindowCommand::SetWorkspace { workspace },
                    ));
>>>>>>> 7b25b693
                }
            }
            OpenFile => {}
            RevealActiveFileInFileExplorer => {}
            ChangeColorTheme => {
                self.palette.run(cx, PaletteKind::ColorTheme);
            }
            ChangeIconTheme => {
                self.palette.run(cx, PaletteKind::IconTheme);
            }
            OpenSettings => {
                self.main_split.open_settings();
            }
            OpenSettingsFile => {}
            OpenSettingsDirectory => {}
            OpenKeyboardShortcuts => {}
            OpenKeyboardShortcutsFile => {}
            OpenLogFile => {}
            OpenLogsDirectory => {}
            OpenProxyDirectory => {}
            OpenThemesDirectory => {}
            OpenPluginsDirectory => {}
            ZoomIn => {
                let mut scale = self.window_scale.get_untracked();
                scale += 0.1;
                if scale > 4.0 {
                    scale = 4.0
                }
                self.window_scale.set(scale);
            }
            ZoomOut => {
                let mut scale = self.window_scale.get_untracked();
                scale -= 0.1;
                if scale < 0.1 {
                    scale = 0.1
                }
                self.window_scale.set(scale);
            }
            ZoomReset => {
                self.window_scale.set(1.0);
            }
            NewWindowTab => {
                self.common.window_command.set(Some(
                    WindowCommand::NewWorkspaceTab {
                        workspace: LapceWorkspace::default(),
                        end: false,
                    },
                ));
            }
            CloseWindowTab => {
                self.common
                    .window_command
                    .set(Some(WindowCommand::CloseWorkspaceTab { index: None }));
            }
            NextWindowTab => {
                self.common
                    .window_command
                    .set(Some(WindowCommand::NextWorkspaceTab));
            }
            PreviousWindowTab => {
                self.common
                    .window_command
                    .set(Some(WindowCommand::PreviousWorkspaceTab));
            }
            NewTerminalTab => {
                self.terminal.new_tab(None);
                if !self.panel.is_panel_visible(&PanelKind::Terminal) {
                    self.panel.show_panel(&PanelKind::Terminal);
                }
                self.common.focus.set(Focus::Panel(PanelKind::Terminal));
            }
            CloseTerminalTab => {
                self.terminal.close_tab(None);
                if self
                    .terminal
                    .tab_info
                    .with_untracked(|info| info.tabs.is_empty())
                {
                    if self.panel.is_panel_visible(&PanelKind::Terminal) {
                        self.panel.hide_panel(&PanelKind::Terminal);
                    }
                    self.common.focus.set(Focus::Workbench);
                } else {
                    if !self.panel.is_panel_visible(&PanelKind::Terminal) {
                        self.panel.show_panel(&PanelKind::Terminal);
                    }
                    self.common.focus.set(Focus::Panel(PanelKind::Terminal));
                }
            }
            NextTerminalTab => {
                self.terminal.next_tab();
                if !self.panel.is_panel_visible(&PanelKind::Terminal) {
                    self.panel.show_panel(&PanelKind::Terminal);
                }
                self.common.focus.set(Focus::Panel(PanelKind::Terminal));
            }
            PreviousTerminalTab => {
                self.terminal.previous_tab();
                if !self.panel.is_panel_visible(&PanelKind::Terminal) {
                    self.panel.show_panel(&PanelKind::Terminal);
                }
                self.common.focus.set(Focus::Panel(PanelKind::Terminal));
            }
            ReloadWindow => {
                self.common
                    .window_command
                    .set(Some(WindowCommand::SetWorkspace {
                        workspace: (*self.workspace).clone(),
                    }));
            }
            NewWindow => {}
            CloseWindow => {}
            NewFile => {}
            ConnectSshHost => {
                self.palette.run(cx, PaletteKind::SshHost);
            }
            ConnectWsl => {}
            DisconnectRemote => {}
            PaletteLine => {
                self.palette.run(cx, PaletteKind::Line);
            }
            Palette => {
                self.palette.run(cx, PaletteKind::File);
            }
            PaletteSymbol => {
                self.palette.run(cx, PaletteKind::DocumentSymbol);
            }
            PaletteWorkspaceSymbol => {}
            PaletteCommand => {
                self.palette.run(cx, PaletteKind::Command);
            }
            PaletteWorkspace => {
                self.palette.run(cx, PaletteKind::Workspace);
            }
            PaletteRunAndDebug => {
                self.palette.run(cx, PaletteKind::RunAndDebug);
            }
            RunAndDebugRestart => {
                let active_term = self.terminal.debug.active_term.get_untracked();
                if active_term
                    .and_then(|term_id| self.terminal.restart_run_debug(term_id))
                    .is_none()
                {
                    self.palette.run(cx, PaletteKind::RunAndDebug);
                }
            }
            RunAndDebugStop => {
                let active_term = self.terminal.debug.active_term.get_untracked();
                if let Some(term_id) = active_term {
                    self.terminal.stop_run_debug(term_id);
                }
            }
            CheckoutBranch => {}
            ToggleMaximizedPanel => {
                if let Some(data) = data {
                    if let Ok(kind) = serde_json::from_value::<PanelKind>(data) {
                        self.panel.toggle_maximize(&kind);
                    }
                } else {
                    self.panel.toggle_active_maximize();
                }
            }
            HidePanel => {
                if let Some(data) = data {
                    if let Ok(kind) = serde_json::from_value::<PanelKind>(data) {
                        self.hide_panel(kind);
                    }
                }
            }
            ShowPanel => {
                if let Some(data) = data {
                    if let Ok(kind) = serde_json::from_value::<PanelKind>(data) {
                        self.show_panel(kind);
                    }
                }
            }
            TogglePanelFocus => {
                if let Some(data) = data {
                    if let Ok(kind) = serde_json::from_value::<PanelKind>(data) {
                        self.toggle_panel_focus(kind);
                    }
                }
            }
            TogglePanelVisual => {
                if let Some(data) = data {
                    if let Ok(kind) = serde_json::from_value::<PanelKind>(data) {
                        self.toggle_panel_visual(kind);
                    }
                }
            }
            TogglePanelLeftVisual => {}
            TogglePanelRightVisual => {}
            TogglePanelBottomVisual => {}
            ToggleTerminalFocus => {
                self.toggle_panel_focus(PanelKind::Terminal);
            }
            ToggleSourceControlFocus => {
                self.toggle_panel_focus(PanelKind::SourceControl);
            }
            TogglePluginFocus => {
                self.toggle_panel_focus(PanelKind::Plugin);
            }
            ToggleFileExplorerFocus => {
                self.toggle_panel_focus(PanelKind::FileExplorer);
            }
            ToggleProblemFocus => {
                self.toggle_panel_focus(PanelKind::Problem);
            }
            ToggleSearchFocus => {
                self.toggle_panel_focus(PanelKind::Search);
            }
            ToggleTerminalVisual => {
                self.toggle_panel_visual(PanelKind::Terminal);
            }
            ToggleSourceControlVisual => {
                self.toggle_panel_visual(PanelKind::SourceControl);
            }
            TogglePluginVisual => {
                self.toggle_panel_visual(PanelKind::Plugin);
            }
            ToggleFileExplorerVisual => {
                self.toggle_panel_visual(PanelKind::FileExplorer);
            }
            ToggleProblemVisual => {
                self.toggle_panel_visual(PanelKind::Problem);
            }
            ToggleDebugVisual => {
                self.toggle_panel_visual(PanelKind::Debug);
            }
            ToggleSearchVisual => {
                self.toggle_panel_visual(PanelKind::Search);
            }
            FocusEditor => {
                self.common.focus.set(Focus::Workbench);
            }
            FocusTerminal => {
                self.common.focus.set(Focus::Panel(PanelKind::Terminal));
            }
            SourceControlInit => {}
            SourceControlCommit => {}
            SourceControlCopyActiveFileRemoteUrl => {}
            SourceControlDiscardActiveFileChanges => {}
            SourceControlDiscardTargetFileChanges => {}
            SourceControlDiscardWorkspaceChanges => {}
            ExportCurrentThemeSettings => {}
            InstallTheme => {}
            ChangeFileLanguage => {}
            NextEditorTab => {}
            PreviousEditorTab => {}
            ToggleInlayHints => {}
            RestartToUpdate => {
                if let Some(release) = self.latest_release.get_untracked().as_ref() {
                    let release = release.clone();
                    let update_in_progress = self.update_in_progress;
                    if release.version != *meta::VERSION {
                        if let Ok(process_path) = env::current_exe() {
                            update_in_progress.set(true);
                            let send =
                                create_ext_action(self.scope, move |_started| {
                                    update_in_progress.set(false);
                                });
                            std::thread::spawn(move || {
                                let do_update = || -> anyhow::Result<()> {
                                    log::info!("start to down new versoin");
                                    let src =
                                        crate::update::download_release(&release)?;

                                    log::info!("start to extract");
                                    let path =
                                        crate::update::extract(&src, &process_path)?;

                                    log::info!("now restart {path:?}");
                                    crate::update::restart(&path)?;

                                    Ok(())
                                };

                                if let Err(err) = do_update() {
                                    log::error!("Failed to update: {err}");
                                }

                                send(false);
                            });
                        }
                    }
                }
            }
            ShowAbout => {}
            SaveAll => {}
            #[cfg(target_os = "macos")]
            InstallToPATH => {}
            #[cfg(target_os = "macos")]
            UninstallFromPATH => {}
            JumpLocationForward => {
                self.main_split.jump_location_forward(false);
            }
            JumpLocationBackward => {
                self.main_split.jump_location_backward(false);
            }
            JumpLocationForwardLocal => {
                self.main_split.jump_location_forward(true);
            }
            JumpLocationBackwardLocal => {
                self.main_split.jump_location_backward(true);
            }
            NextError => {
                self.main_split.next_error();
            }
            PreviousError => {}
            Quit => {}
        }
    }

    pub fn run_internal_command(&self, cmd: InternalCommand) {
        let cx = self.scope;
        match cmd {
            InternalCommand::OpenFile { path } => {
                self.main_split.jump_to_location(
                    EditorLocation {
                        path,
                        position: None,
                        scroll_offset: None,
                        ignore_unconfirmed: false,
                        same_editor_tab: false,
                    },
                    None,
                );
            }
            InternalCommand::GoToLocation { location } => {
                self.main_split.go_to_location(location, None);
            }
            InternalCommand::JumpToLocation { location } => {
                self.main_split.jump_to_location(location, None);
            }
            InternalCommand::PaletteReferences { references } => {
                self.palette.references.set(references);
                self.palette.run(cx, PaletteKind::Reference);
            }
            InternalCommand::Split {
                direction,
                editor_tab_id,
            } => {
                self.main_split.split(direction, editor_tab_id);
            }
            InternalCommand::SplitMove {
                direction,
                editor_tab_id,
            } => {
                self.main_split.split_move(cx, direction, editor_tab_id);
            }
            InternalCommand::SplitExchange { editor_tab_id } => {
                self.main_split.split_exchange(cx, editor_tab_id);
            }
            InternalCommand::EditorTabClose { editor_tab_id } => {
                self.main_split.editor_tab_close(cx, editor_tab_id);
            }
            InternalCommand::EditorTabChildClose {
                editor_tab_id,
                child,
            } => {
                self.main_split
                    .editor_tab_child_close(cx, editor_tab_id, child);
            }
            InternalCommand::ShowCodeActions {
                offset,
                mouse_click,
                code_actions,
            } => {
                let mut code_action = self.code_action.get_untracked();
                code_action.show(code_actions, offset, mouse_click);
                self.code_action.set(code_action);
            }
            InternalCommand::RunCodeAction { plugin_id, action } => {
                self.main_split.run_code_action(plugin_id, action);
            }
            InternalCommand::ApplyWorkspaceEdit { edit } => {
                self.main_split.apply_workspace_edit(&edit);
            }
            InternalCommand::SaveJumpLocation {
                path,
                offset,
                scroll_offset,
            } => {
                self.main_split
                    .save_jump_location(path, offset, scroll_offset);
            }
            InternalCommand::SplitTerminal { term_id } => {
                self.terminal.split(term_id);
            }
            InternalCommand::SplitTerminalNext { term_id } => {
                self.terminal.split_next(term_id);
            }
            InternalCommand::SplitTerminalPrevious { term_id } => {
                self.terminal.split_previous(term_id);
            }
            InternalCommand::SplitTerminalExchange { term_id } => {
                self.terminal.split_exchange(term_id);
            }
            InternalCommand::RunAndDebug { mode, config } => {
                self.run_and_debug(cx, &mode, &config);
            }
            InternalCommand::StartRename {
                path,
                placeholder,
                position,
                start,
            } => {
                self.rename.start(path, placeholder, start, position);
            }
            InternalCommand::Search { pattern } => {
                self.main_split.set_find_pattern(pattern);
            }
            InternalCommand::FindEditorReceiveChar { s } => {
                self.main_split.find_editor.receive_char(&s);
            }
            InternalCommand::ReplaceEditorReceiveChar { s } => {
                self.main_split.replace_editor.receive_char(&s);
            }
            InternalCommand::FindEditorCommand {
                command,
                count,
                mods,
            } => {
                self.main_split
                    .find_editor
                    .run_command(&command, count, mods);
            }
            InternalCommand::ReplaceEditorCommand {
                command,
                count,
                mods,
            } => {
                self.main_split
                    .replace_editor
                    .run_command(&command, count, mods);
            }
            InternalCommand::FocusEditorTab { editor_tab_id } => {
                self.main_split.active_editor_tab.set(Some(editor_tab_id));
            }
        }
    }

    fn handle_core_notification(&self, rpc: &CoreNotification) {
        let cx = self.scope;
        match rpc {
            CoreNotification::DiffInfo { diff } => {
                self.source_control.update(|source_control| {
                    source_control.branch = diff.head.clone();
                    source_control.branches =
                        diff.branches.iter().cloned().collect();
                    source_control.file_diffs = diff
                        .diffs
                        .iter()
                        .cloned()
                        .map(|diff| {
                            let checked = source_control
                                .file_diffs
                                .get(diff.path())
                                .map_or(true, |(_, c)| *c);
                            (diff.path().clone(), (diff, checked))
                        })
                        .collect();
                });
            }
            CoreNotification::CompletionResponse {
                request_id,
                input,
                resp,
                plugin_id,
            } => {
                self.common.completion.update(|completion| {
                    completion.receive(*request_id, input, resp, *plugin_id);

                    let editor_data = completion.latest_editor_id.and_then(|id| {
                        self.main_split
                            .editors
                            .with_untracked(|tabs| tabs.get(&id).cloned())
                    });

                    if let Some(editor_data) = editor_data {
                        editor_data.with_untracked(|editor_data| {
                            let cursor_offset =
                                editor_data.cursor.with_untracked(|c| c.offset());
                            completion.update_document_completion(
                                &editor_data.view,
                                cursor_offset,
                            );
                        });
                    }
                });
            }
            CoreNotification::PublishDiagnostics { diagnostics } => {
                let path = path_from_url(&diagnostics.uri);
                let diagnostics: im::Vector<EditorDiagnostic> = diagnostics
                    .diagnostics
                    .iter()
                    .map(|d| EditorDiagnostic {
                        range: (0, 0),
                        diagnostic: d.clone(),
                    })
                    .sorted_by_key(|d| d.diagnostic.range.start)
                    .collect();

                self.main_split
                    .get_diagnostic_data(&path)
                    .diagnostics
                    .set(diagnostics);

                // inform the document about the diagnostics
                if let Some(doc) = self
                    .main_split
                    .docs
                    .with_untracked(|docs| docs.get(&path).cloned())
                {
                    doc.update(|doc| doc.init_diagnostics());
                }
            }
            CoreNotification::TerminalProcessStopped { term_id } => {
                let _ = self
                    .common
                    .term_tx
                    .send((*term_id, TermEvent::CloseTerminal));
                self.terminal.terminal_stopped(term_id);
                if self
                    .terminal
                    .tab_info
                    .with_untracked(|info| info.tabs.is_empty())
                {
                    if self.panel.is_panel_visible(&PanelKind::Terminal) {
                        self.panel.hide_panel(&PanelKind::Terminal);
                    }
                    self.common.focus.set(Focus::Workbench);
                }
            }
            CoreNotification::RunInTerminal { config } => {
                self.run_in_terminal(cx, &RunDebugMode::Debug, config);
            }
            CoreNotification::TerminalProcessId {
                term_id,
                process_id,
            } => {
                self.terminal.set_process_id(term_id, *process_id);
            }
            CoreNotification::DapStopped {
                dap_id,
                stopped,
                stack_frames,
            } => {
                self.terminal.dap_stopped(dap_id, stopped, stack_frames);
            }
            CoreNotification::OpenPaths { folders, files, .. } => {
                for folder in folders {
                    self.common.window_command.set(Some(
                        WindowCommand::NewWorkspaceTab {
                            workspace: LapceWorkspace {
                                kind: self.workspace.kind.clone(),
                                path: Some(folder.to_path_buf()),
                                last_open: 0,
                            },
                            end: false,
                        },
                    ));
                }

                for file in files {
                    self.common.internal_command.set(Some(
                        InternalCommand::OpenFile {
                            path: file.to_path_buf(),
                        },
                    ));
                }
            }
            CoreNotification::DapContinued { dap_id } => {
                self.terminal.dap_continued(dap_id);
            }
            CoreNotification::OpenFileChanged { path, content } => {
                self.main_split.open_file_changed(path, content);
            }
            CoreNotification::VoltInstalled { volt, icon } => {
                self.plugin.volt_installed(volt, icon);
            }
            CoreNotification::VoltRemoved { volt, .. } => {
                self.plugin.volt_removed(volt);
            }
            _ => {}
        }
    }

    pub fn key_down(&self, key_event: &KeyEvent) {
        let focus = self.common.focus.get_untracked();
        let mut keypress = self.common.keypress.get_untracked();
        let executed = match focus {
            Focus::Workbench => {
                self.main_split.key_down(key_event, &mut keypress).is_some()
            }
            Focus::Palette => {
                keypress.key_down(key_event, &self.palette);
                true
            }
            Focus::CodeAction => {
                let code_action = self.code_action.get_untracked();
                keypress.key_down(key_event, &code_action);
                true
            }
            Focus::Rename => {
                keypress.key_down(key_event, &self.rename);
                true
            }
            Focus::Panel(PanelKind::Terminal) => {
                self.terminal.key_down(key_event, &mut keypress);
                true
            }
            Focus::Panel(PanelKind::Search) => {
                keypress.key_down(key_event, &self.global_search);
                true
            }
            Focus::Panel(PanelKind::Plugin) => {
                keypress.key_down(key_event, &self.plugin);
                true
            }
            _ => false,
        };

        if !executed {
            keypress.key_down(key_event, self);
        }

        self.common.keypress.set(keypress);
    }

    pub fn workspace_info(&self) -> WorkspaceInfo {
        let main_split_data = self
            .main_split
            .splits
            .get_untracked()
            .get(&self.main_split.root_split)
            .cloned()
            .unwrap();
        WorkspaceInfo {
            split: main_split_data.get_untracked().split_info(self),
            panel: self.panel.panel_info(),
        }
    }

    pub fn completion_origin(&self) -> Point {
        let completion = self.common.completion.get();
        let config = self.common.config.get();
        if completion.status == CompletionStatus::Inactive {
            return Point::ZERO;
        }

        let editor =
            if let Some(editor) = self.main_split.active_editor.get_untracked() {
                editor
            } else {
                return Point::ZERO;
            };

        let (window_origin, viewport, view) =
            editor.with_untracked(|e| (e.window_origin, e.viewport, e.view.clone()));

        let (point_above, point_below) = view.points_of_offset(completion.offset);

        let window_origin = window_origin.get() - self.window_origin.get().to_vec2();
        let viewport = viewport.get();
        let completion_size = completion.layout_rect.size();
        let tab_size = self.layout_rect.get().size();

        let mut origin = window_origin
            + Vec2::new(
                point_below.x
                    - viewport.x0
                    - config.editor.line_height() as f64
                    - 5.0,
                point_below.y - viewport.y0,
            );
        if origin.y + completion_size.height > tab_size.height {
            origin.y = window_origin.y + (point_above.y - viewport.y0)
                - completion_size.height;
        }
        if origin.x + completion_size.width + 1.0 > tab_size.width {
            origin.x = tab_size.width - completion_size.width - 1.0;
        }
        if origin.x <= 0.0 {
            origin.x = 0.0;
        }

        origin
    }

    pub fn code_action_origin(&self) -> Point {
        let code_action = self.code_action.get();
        let config = self.common.config.get();
        if code_action.status.get_untracked() == CodeActionStatus::Inactive {
            return Point::ZERO;
        }

        let tab_size = self.layout_rect.get().size();
        let code_action_size = code_action.layout_rect.size();

        let editor =
            if let Some(editor) = self.main_split.active_editor.get_untracked() {
                editor
            } else {
                return Point::ZERO;
            };

        let (window_origin, viewport, view) =
            editor.with_untracked(|e| (e.window_origin, e.viewport, e.view.clone()));

        let (_point_above, point_below) = view.points_of_offset(code_action.offset);

        let window_origin = window_origin.get() - self.window_origin.get().to_vec2();
        let viewport = viewport.get();

        let mut origin = window_origin
            + Vec2::new(
                if code_action.mouse_click {
                    0.0
                } else {
                    point_below.x - viewport.x0
                },
                point_below.y - viewport.y0,
            );

        if origin.y + code_action_size.height > tab_size.height {
            origin.y = origin.y
                - config.editor.line_height() as f64
                - code_action_size.height;
        }
        if origin.x + code_action_size.width + 1.0 > tab_size.width {
            origin.x = tab_size.width - code_action_size.width - 1.0;
        }
        if origin.x <= 0.0 {
            origin.x = 0.0;
        }

        origin
    }

    pub fn rename_origin(&self) -> Point {
        let config = self.common.config.get();
        if !self.rename.active.get() {
            return Point::ZERO;
        }

        let tab_size = self.layout_rect.get().size();
        let rename_size = self.rename.layout_rect.get().size();

        let editor =
            if let Some(editor) = self.main_split.active_editor.get_untracked() {
                editor
            } else {
                return Point::ZERO;
            };

        let (window_origin, viewport, view) =
            editor.with_untracked(|e| (e.window_origin, e.viewport, e.view.clone()));

        let (_point_above, point_below) =
            view.points_of_offset(self.rename.start.get_untracked());

        let window_origin = window_origin.get() - self.window_origin.get().to_vec2();
        let viewport = viewport.get();

        let mut origin = window_origin
            + Vec2::new(point_below.x - viewport.x0, point_below.y - viewport.y0);

        if origin.y + rename_size.height > tab_size.height {
            origin.y =
                origin.y - config.editor.line_height() as f64 - rename_size.height;
        }
        if origin.x + rename_size.width + 1.0 > tab_size.width {
            origin.x = tab_size.width - rename_size.width - 1.0;
        }
        if origin.x <= 0.0 {
            origin.x = 0.0;
        }

        origin
    }

    /// Get the mode for the current editor or terminal
    pub fn mode(&self) -> Mode {
        if self.common.config.get().core.modal {
            let mode = if self.common.focus.get() == Focus::Workbench {
                self.main_split.active_editor.get().map(|e| {
                    e.with_untracked(|editor| editor.cursor).get().get_mode()
                })
            } else {
                None
            };

            mode.unwrap_or(Mode::Normal)
        } else {
            Mode::Insert
        }
    }

    pub fn toggle_panel_visual(&self, kind: PanelKind) {
        if self.panel.is_panel_visible(&kind) {
            self.hide_panel(kind);
        } else {
            self.show_panel(kind);
        }
    }

    fn toggle_panel_focus(&self, kind: PanelKind) {
        let should_hide = match kind {
            PanelKind::FileExplorer
            | PanelKind::Plugin
            | PanelKind::Problem
            | PanelKind::Debug => {
                // Some panels don't accept focus (yet). Fall back to visibility check
                // in those cases.
                self.panel.is_panel_visible(&kind)
            }
            PanelKind::Terminal | PanelKind::SourceControl | PanelKind::Search => {
                self.is_panel_focused(kind)
            }
        };
        if should_hide {
            self.hide_panel(kind);
        } else {
            self.show_panel(kind);
        }
    }

    fn is_panel_focused(&self, kind: PanelKind) -> bool {
        // Moving between e.g. Search and Problems doesn't affect focus, so we need to also check
        // visibility.
        self.common.focus.get_untracked() == Focus::Panel(kind)
            && self.panel.is_panel_visible(&kind)
    }

    fn hide_panel(&self, kind: PanelKind) {
        self.panel.hide_panel(&kind);
        self.common.focus.set(Focus::Workbench);
    }

    pub fn show_panel(&self, kind: PanelKind) {
        if kind == PanelKind::Terminal
            && self
                .terminal
                .tab_info
                .with_untracked(|info| info.tabs.is_empty())
        {
            self.terminal.new_tab(None);
        }
        self.panel.show_panel(&kind);
        if kind == PanelKind::Search
            && self.common.focus.get_untracked() == Focus::Workbench
        {
            let active_editor = self.main_split.active_editor.get_untracked();
            let word = active_editor.map(|editor| {
                editor.with_untracked(|editor| editor.word_at_cursor())
            });
            if let Some(word) = word {
                if !word.is_empty() {
                    self.global_search.set_pattern(word);
                }
            }
        }
        self.common.focus.set(Focus::Panel(kind));
    }

    fn run_and_debug(
        &self,
        cx: Scope,
        mode: &RunDebugMode,
        config: &RunDebugConfig,
    ) {
        match mode {
            RunDebugMode::Run => {
                self.run_in_terminal(cx, mode, config);
            }
            RunDebugMode::Debug => {
                self.common.proxy.dap_start(
                    config.clone(),
                    self.terminal.debug.source_breakpoints(),
                );
            }
        }
    }

    fn run_in_terminal(
        &self,
        cx: Scope,
        mode: &RunDebugMode,
        config: &RunDebugConfig,
    ) {
        let term_id = if let Some(terminal) =
            self.terminal.get_stopped_run_debug_terminal(mode, config)
        {
            terminal.new_process(Some(RunDebugProcess {
                mode: *mode,
                config: config.clone(),
                stopped: false,
                created: Instant::now(),
            }));

            terminal.term_id
        } else {
            let new_terminal_tab = self.terminal.new_tab(Some(RunDebugProcess {
                mode: *mode,
                config: config.clone(),
                stopped: false,
                created: Instant::now(),
            }));
            new_terminal_tab.active_terminal(false).unwrap().term_id
        };
        self.common.focus.set(Focus::Panel(PanelKind::Terminal));
        self.terminal.focus_terminal(term_id);

        self.terminal.debug.active_term.set(Some(term_id));
        self.terminal.debug.daps.update(|daps| {
            daps.insert(config.dap_id, DapData::new(cx, config.dap_id, term_id));
        });

        if !self.panel.is_panel_visible(&PanelKind::Terminal) {
            self.panel.show_panel(&PanelKind::Terminal);
        }
    }
}<|MERGE_RESOLUTION|>--- conflicted
+++ resolved
@@ -485,14 +485,9 @@
                         path: None,
                         last_open: 0,
                     };
-<<<<<<< HEAD
-                    window_command
-                        .set(Some(WindowCommand::SetWorkspace { workspace }));
-=======
                     window_command.set(Some(
                         WindowCommand::SetWorkspace { workspace },
                     ));
->>>>>>> 7b25b693
                 }
             }
             OpenFile => {}
