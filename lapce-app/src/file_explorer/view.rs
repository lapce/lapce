--- conflicted
+++ resolved
@@ -164,10 +164,6 @@
                         .on_double_click(move |_| {
                             double_click_file_node.double_click()
                         })
-<<<<<<< HEAD
-                        .style(move |s| {
-                            s.items_center()
-=======
                         .on_event(EventListener::PointerDown, move |event| {
                             if let Event::PointerDown(pointer_event) = event {
                                 if pointer_event.button.is_auxiliary() {
@@ -176,10 +172,8 @@
                             }
                             true
                         })
-                        .style(move || {
-                            Style::BASE
-                                .items_center()
->>>>>>> 558a951c
+                        .style(move |s| {
+                            s.items_center()
                                 .padding_right_px(10.0)
                                 .padding_left_px((level * 10) as f32)
                                 .min_width_pct(100.0)
