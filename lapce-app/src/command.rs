--- conflicted
+++ resolved
@@ -597,17 +597,14 @@
         /// Whether to save the theme to the config file
         save: bool,
     },
-<<<<<<< HEAD
     SetModal {
         modal: bool,
-=======
-
+    },
     UpdateLogLevel {
         level: tracing_subscriber::filter::LevelFilter,
     },
     OpenWebUri {
         uri: String,
->>>>>>> 7682fdbe
     },
 }
 
