--- conflicted
+++ resolved
@@ -35,26 +35,15 @@
         WorkDoneProgressCreate, WorkspaceSymbol,
     },
     CodeActionProviderCapability, DidChangeTextDocumentParams,
-<<<<<<< HEAD
     DidChangeWatchedFilesRegistrationOptions, DidSaveTextDocumentParams,
-    DocumentSelector, HoverProviderCapability, LogMessageParams, OneOf,
-    ProgressParams, PublishDiagnosticsParams, Range, Registration,
+    DocumentSelector, HoverProviderCapability, InitializeResult, LogMessageParams,
+    OneOf, ProgressParams, PublishDiagnosticsParams, Range, Registration,
     RegistrationParams, SemanticTokens, SemanticTokensLegend,
     SemanticTokensServerCapabilities, ServerCapabilities, ShowMessageParams,
     TextDocumentContentChangeEvent, TextDocumentIdentifier,
     TextDocumentSaveRegistrationOptions, TextDocumentSyncCapability,
     TextDocumentSyncKind, TextDocumentSyncSaveOptions,
     VersionedTextDocumentIdentifier, WatchKind,
-=======
-    DidSaveTextDocumentParams, DocumentSelector, HoverProviderCapability,
-    InitializeResult, LogMessageParams, OneOf, ProgressParams,
-    PublishDiagnosticsParams, Range, Registration, RegistrationParams,
-    SemanticTokens, SemanticTokensLegend, SemanticTokensServerCapabilities,
-    ServerCapabilities, ShowMessageParams, TextDocumentContentChangeEvent,
-    TextDocumentIdentifier, TextDocumentSaveRegistrationOptions,
-    TextDocumentSyncCapability, TextDocumentSyncKind, TextDocumentSyncSaveOptions,
-    VersionedTextDocumentIdentifier,
->>>>>>> eaa1b571
 };
 use parking_lot::Mutex;
 use psp_types::{
