use std::{
    cell::RefCell,
    cmp::Ordering,
    collections::{HashMap, HashSet},
    env,
    fmt::Display,
    io::{BufReader, Read, Write},
    path::{Path, PathBuf},
    rc::Rc,
    sync::Arc,
    thread,
    time::Instant,
};

use anyhow::{anyhow, Result};
use crossbeam_channel::{unbounded, Receiver, Sender};
use druid::{
    piet::PietText, theme, Command, Data, Env, EventCtx, ExtEventSink,
    FileDialogOptions, Lens, Point, Rect, Size, Target, Vec2, WidgetId, WindowId,
};
use im::Vector;
use itertools::Itertools;
use lapce_core::{
    command::{FocusCommand, MultiSelectionCommand},
    cursor::{Cursor, CursorMode},
    directory::Directory,
    editor::EditType,
    meta,
    mode::{Mode, MotionMode},
    movement::Movement,
    register::Register,
    selection::Selection,
};
use lapce_rpc::{
    buffer::BufferId,
    core::{CoreMessage, CoreNotification},
    plugin::{VoltID, VoltInfo},
    proxy::ProxyResponse,
    source_control::FileDiff,
    terminal::TermId,
    RpcMessage,
};
use lapce_xi_rope::{Rope, RopeDelta};
use lsp_types::{Diagnostic, DiagnosticSeverity, Position, ProgressToken, TextEdit};
use notify::Watcher;
use serde::{Deserialize, Serialize};
use serde_json::Value;

use crate::{
    about::AboutData,
    alert::{AlertContentData, AlertData},
    command::{
        CommandKind, EnsureVisiblePosition, InitBufferContentCb, LapceCommand,
        LapceUICommand, LapceWorkbenchCommand, LAPCE_COMMAND, LAPCE_OPEN_FILE,
        LAPCE_OPEN_FOLDER, LAPCE_UI_COMMAND,
    },
    completion::CompletionData,
    config::{ConfigWatcher, GetConfig, LapceConfig, LapceTheme},
    db::{
        EditorInfo, EditorTabChildInfo, EditorTabInfo, LapceDb, SplitContentInfo,
        SplitInfo, TabsInfo, WindowInfo, WorkspaceInfo,
    },
    document::{BufferContent, Document, LocalBufferKind},
    editor::{EditorLocation, EditorPosition, LapceEditorBufferData, Line, TabRect},
    explorer::FileExplorerData,
    find::Find,
    hover::HoverData,
    images::ImageCache,
    keypress::KeyPressData,
    palette::{PaletteData, PaletteType, PaletteViewData},
    panel::{
        PanelContainerPosition, PanelData, PanelKind, PanelOrder, PanelPosition,
    },
    picker::FilePickerData,
    plugin::PluginData,
    problem::ProblemData,
    proxy::{LapceProxy, ProxyStatus, TermEvent},
    rename::RenameData,
    search::SearchData,
    settings::LapceSettingsPanelData,
    signature::SignatureData,
    source_control::SourceControlData,
    split::{SplitDirection, SplitMoveDirection},
    terminal::TerminalPanelData,
    title::TitleData,
    update::ReleaseInfo,
};

/// `LapceData` is the topmost structure in a tree of structures that holds
/// the application model for Lapce.
///
/// Druid requires that application models implement the
/// [Data trait](https://linebender.org/druid/data.html).
#[derive(Clone, Data)]
pub struct LapceData {
    /// The set of top-level windows in Lapce. Normally there is only one;
    /// a new window can be created using the "New Window" command.
    pub windows: im::HashMap<WindowId, LapceWindowData>,
    /// How key presses are to be processed.
    pub keypress: Arc<KeyPressData>,
    /// The persistent state of the program, such as recent workspaces.
    pub db: Arc<LapceDb>,
    /// The order of panels in each postion
    pub panel_orders: PanelOrder,
    /// The latest release information
    pub latest_release: Arc<Option<ReleaseInfo>>,
    /// whether the update is in progress
    pub update_in_process: bool,
    /// log file path
    #[data(ignore)]
    pub log_file: Arc<Option<PathBuf>>,
    /// The window on focus
    pub active_window: Arc<WindowId>,
}

impl LapceData {
    /// Create a new `LapceData` struct by loading configuration, and state
    /// previously written to the Lapce database.
    pub fn load(
        event_sink: ExtEventSink,
        paths: Vec<PathBuf>,
        log_file: Option<PathBuf>,
    ) -> Self {
        let _ = lapce_proxy::register_lapce_path();

        let log_file = Arc::new(log_file);
        let db = Arc::new(LapceDb::new().unwrap());
        let mut windows = im::HashMap::new();
        let config = LapceConfig::load(&LapceWorkspace::default(), &[]);
        let keypress = Arc::new(KeyPressData::new(&config, event_sink.clone()));
        let panel_orders = db
            .get_panel_orders()
            .unwrap_or_else(|_| Self::default_panel_orders());
        let latest_release = Arc::new(None);

        let dirs: Vec<&PathBuf> = paths.iter().filter(|p| p.is_dir()).collect();
        let files: Vec<&PathBuf> = paths.iter().filter(|p| p.is_file()).collect();
        if !dirs.is_empty() {
            let (size, mut pos) = db
                .get_last_window_info()
                .map(|i| (i.size, i.pos))
                .unwrap_or_else(|_| (Size::new(800.0, 600.0), Point::new(0.0, 0.0)));
            for dir in dirs {
                #[cfg(target_os = "windows")]
                let workspace_type =
                    if !env::var("WSL_DISTRO_NAME").unwrap_or_default().is_empty()
                        || !env::var("WSL_INTEROP").unwrap_or_default().is_empty()
                    {
                        LapceWorkspaceType::RemoteWSL
                    } else {
                        LapceWorkspaceType::Local
                    };

                #[cfg(not(target_os = "windows"))]
                let workspace_type = LapceWorkspaceType::Local;

                let info = WindowInfo {
                    size,
                    pos,
                    maximised: false,
                    tabs: TabsInfo {
                        active_tab: 0,
                        workspaces: vec![LapceWorkspace {
                            kind: workspace_type,
                            path: Some(dir.to_path_buf()),
                            last_open: 0,
                        }],
                    },
                };
                pos += (50.0, 50.0);
                let window = LapceWindowData::new(
                    keypress.clone(),
                    latest_release.clone(),
                    false,
                    log_file.clone(),
                    None,
                    panel_orders.clone(),
                    event_sink.clone(),
                    &info,
                    db.clone(),
                );
                windows.insert(window.window_id, window);
            }
        } else if files.is_empty() {
            if let Ok(app) = db.get_app() {
                for info in app.windows.iter() {
                    let window = LapceWindowData::new(
                        keypress.clone(),
                        latest_release.clone(),
                        false,
                        log_file.clone(),
                        None,
                        panel_orders.clone(),
                        event_sink.clone(),
                        info,
                        db.clone(),
                    );
                    windows.insert(window.window_id, window);
                }
            }
        }

        if windows.is_empty() {
            let (size, pos) = db
                .get_last_window_info()
                .map(|i| (i.size, i.pos))
                .unwrap_or_else(|_| (Size::new(800.0, 600.0), Point::new(0.0, 0.0)));
            let info = WindowInfo {
                size,
                pos,
                maximised: false,
                tabs: TabsInfo {
                    active_tab: 0,
                    workspaces: vec![],
                },
            };
            let window = LapceWindowData::new(
                keypress.clone(),
                latest_release.clone(),
                false,
                log_file.clone(),
                None,
                panel_orders.clone(),
                event_sink.clone(),
                &info,
                db.clone(),
            );
            windows.insert(window.window_id, window);
        }

<<<<<<< HEAD
        if config.plugins.auto_check {
            log::info!("start to check for plugins");
            thread::spawn(move || {
                if let Ok(plugins) = LapceData::load_plugin_descriptions() {
                    let _ = event_sink.submit_command(
                        LAPCE_UI_COMMAND,
                        LapceUICommand::UpdatePluginDescriptions(plugins),
                        Target::Auto,
                    );
                }
            }).join().expect("the plugin desc thread panicked");
            log::info!("check for plugins completed");
        }
=======
        if let Some((window_id, _)) = windows.iter().next() {
            for file in files {
                let _ = event_sink.submit_command(
                    LAPCE_UI_COMMAND,
                    LapceUICommand::OpenFile(file.to_path_buf(), false),
                    Target::Window(*window_id),
                );
            }
        }

        #[cfg(feature = "updater")]
        {
            let local_event_sink = event_sink.clone();
            std::thread::spawn(move || loop {
                if let Ok(release) = crate::update::get_latest_release() {
                    let _ = local_event_sink.submit_command(
                        LAPCE_UI_COMMAND,
                        LapceUICommand::UpdateLatestRelease(release),
                        Target::Global,
                    );
                }
                std::thread::sleep(std::time::Duration::from_secs(60 * 60));
            });
        }

        std::thread::spawn(move || {
            let _ = Self::listen_local_socket(event_sink);
        });

>>>>>>> 0ae86e66
        Self {
            active_window: Arc::new(
                windows
                    .iter()
                    .next()
                    .map(|(w, _)| *w)
                    .unwrap_or_else(WindowId::next),
            ),

            windows,
            keypress,
            db,
            panel_orders,
            latest_release,
            update_in_process: false,
            log_file,
        }
    }

    pub fn default_panel_orders() -> PanelOrder {
        let mut order = PanelOrder::new();
        order.insert(
            PanelPosition::LeftTop,
            im::vector![
                PanelKind::FileExplorer,
                PanelKind::SourceControl,
                PanelKind::Plugin,
            ],
        );
        order.insert(
            PanelPosition::BottomLeft,
            im::vector![PanelKind::Terminal, PanelKind::Search, PanelKind::Problem,],
        );

        order
    }

    pub fn reload_env(&self, env: &mut Env) {
        env.set(theme::SCROLLBAR_WIDTH, 10.0);
        env.set(theme::SCROLLBAR_EDGE_WIDTH, 0.0);
        env.set(theme::SCROLLBAR_PAD, 0.0);
        env.set(theme::SCROLLBAR_MAX_OPACITY, 0.7);
        env.set(LapceTheme::PALETTE_INPUT_LINE_HEIGHT, 18.0);
        env.set(LapceTheme::PALETTE_INPUT_LINE_PADDING, 4.0);
        env.set(LapceTheme::INPUT_LINE_HEIGHT, 20.0);
        env.set(LapceTheme::INPUT_LINE_PADDING, 5.0);
        env.set(LapceTheme::INPUT_FONT_SIZE, 13u64);
    }

<<<<<<< HEAD
    fn load_plugin_descriptions() -> Result<Vec<PluginDescription>> {
        let plugins: Vec<String> = ureq::get("https://lapce.github.io/plugins.json")
            .call()?
            .into_json()?;
        let plugins: Vec<PluginDescription> = plugins
            .iter()
            .filter_map(|plugin| LapceData::load_plugin_description(plugin).ok())
            .collect();
        Ok(plugins)
    }

    fn load_plugin_description(plugin: &str) -> Result<PluginDescription> {
        let url = format!(
            "https://raw.githubusercontent.com/{}/master/plugin.toml",
            plugin
        );
        let content = ureq::get(&url).call()?.into_string()?;
        let plugin: PluginDescription = toml::from_str(&content)?;
        Ok(plugin)
=======
    fn listen_local_socket(event_sink: ExtEventSink) -> Result<()> {
        let local_socket = Directory::local_socket()
            .ok_or_else(|| anyhow!("can't get local socket folder"))?;
        let _ = std::fs::remove_file(&local_socket);
        let socket =
            interprocess::local_socket::LocalSocketListener::bind(local_socket)?;

        for stream in socket.incoming().flatten() {
            let event_sink = event_sink.clone();
            thread::spawn(move || -> Result<()> {
                let mut reader = BufReader::new(stream);
                loop {
                    let msg: CoreMessage = lapce_rpc::stdio::read_msg(&mut reader)?;

                    if let RpcMessage::Notification(CoreNotification::OpenPaths {
                        window_tab_id,
                        folders,
                        files,
                    }) = msg
                    {
                        let window_tab_id =
                            window_tab_id.map(|(window_id, tab_id)| {
                                (
                                    WindowId::from_usize(window_id),
                                    WidgetId::from_usize(tab_id),
                                )
                            });
                        let _ = event_sink.submit_command(
                            LAPCE_UI_COMMAND,
                            LapceUICommand::OpenPaths {
                                window_tab_id,
                                folders,
                                files,
                            },
                            Target::Global,
                        );
                    } else {
                        log::trace!("Unhandled message: {msg:?}");
                    }

                    let stream_ref = reader.get_mut();
                    let _ = stream_ref.write_all(b"received");
                    let _ = stream_ref.flush();
                }
            });
        }
        Ok(())
    }

    pub fn try_open_in_existing_process(paths: &[PathBuf]) -> Result<()> {
        let local_socket = Directory::local_socket()
            .ok_or_else(|| anyhow!("can't get local socket folder"))?;
        let mut socket =
            interprocess::local_socket::LocalSocketStream::connect(local_socket)?;
        let folders: Vec<_> = paths.iter().filter(|p| p.is_dir()).cloned().collect();
        let files: Vec<_> = paths.iter().filter(|p| p.is_file()).cloned().collect();
        let msg: CoreMessage =
            RpcMessage::Notification(CoreNotification::OpenPaths {
                window_tab_id: None,
                folders,
                files,
            });
        lapce_rpc::stdio::write_msg(&mut socket, msg)?;

        let (tx, rx) = crossbeam_channel::bounded(1);
        thread::spawn(move || {
            let mut buf = [0; 100];
            let received = if let Ok(n) = socket.read(&mut buf) {
                &buf[..n] == b"received"
            } else {
                false
            };
            tx.send(received)
        });

        let received = rx.recv_timeout(std::time::Duration::from_millis(500))?;
        if !received {
            return Err(anyhow!("didn't receive response"));
        }

        Ok(())
>>>>>>> 0ae86e66
    }
}

/// `LapceWindowData` is the application model for a top-level window.
///
/// A top-level window can be independently moved around and
/// resized using your window manager. Normally Lapce has only one
/// top-level window, but new ones can be created using the "New Window"
/// command.
///
/// Each window has its own collection of "window tabs" (again, there is
/// normally only one window tab), size, position etc. and `Arc` references to
/// state that is common to this instance of Lapce, such as configuration and the
/// keymap setup.
#[derive(Clone, Data)]
pub struct LapceWindowData {
    /// The unique identifier for the Window. Generated by Druid.
    #[data(ignore)]
    pub window_id: WindowId,
    /// The set of tabs within the window. These tabs are high-level
    /// constructs, in particular they are not **editor tabs**, which are
    /// lower down the hierarchy at [LapceEditorTabData].
    ///
    /// Normally there is only one window-level tab, and it is not visible
    /// on screen as a separate thing - only its contents are. If you
    /// create a new tab using the "Create New Tab" command then both
    /// tabs will appear in the user interface at the top of the window.
    pub tabs: im::HashMap<WidgetId, LapceTabData>,
    /// The order of the window tabs in the user interface.
    pub tabs_order: Arc<Vec<WidgetId>>,
    /// The index of the active window tab.
    pub active: usize,
    /// The Id of the active window tab.
    pub active_id: Arc<WidgetId>,
    pub keypress: Arc<KeyPressData>,
    pub config: Arc<LapceConfig>,
    pub db: Arc<LapceDb>,
    pub watcher: Arc<notify::RecommendedWatcher>,
    /// The size of the window.
    pub size: Size,
    pub maximised: bool,
    /// The position of the window.
    pub pos: Point,
    pub panel_orders: PanelOrder,
    pub latest_release: Arc<Option<ReleaseInfo>>,
    pub update_in_progress: bool,
    #[data(ignore)]
    pub log_file: Arc<Option<PathBuf>>,
}

impl LapceWindowData {
    #[allow(clippy::too_many_arguments)]
    pub fn new(
        keypress: Arc<KeyPressData>,
        latest_release: Arc<Option<ReleaseInfo>>,
        update_in_progress: bool,
        log_file: Arc<Option<PathBuf>>,
        current_panels: Option<PanelData>,
        panel_orders: PanelOrder,
        event_sink: ExtEventSink,
        info: &WindowInfo,
        db: Arc<LapceDb>,
    ) -> Self {
        let mut tabs = im::HashMap::new();
        let mut tabs_order = Vec::new();
        let mut active_tab_id = WidgetId::next();
        let mut active = 0;

        let window_id = WindowId::next();
        for (i, workspace) in info.tabs.workspaces.iter().enumerate() {
            let tab_id = WidgetId::next();
            let tab = LapceTabData::new(
                window_id,
                tab_id,
                workspace.clone(),
                db.clone(),
                keypress.clone(),
                latest_release.clone(),
                update_in_progress,
                log_file.clone(),
                current_panels.clone(),
                panel_orders.clone(),
                event_sink.clone(),
            );
            tabs.insert(tab_id, tab);
            tabs_order.push(tab_id);
            if i == info.tabs.active_tab {
                active_tab_id = tab_id;
                active = i;
            }
        }

        if tabs.is_empty() {
            let tab_id = WidgetId::next();
            let tab = LapceTabData::new(
                window_id,
                tab_id,
                LapceWorkspace::default(),
                db.clone(),
                keypress.clone(),
                latest_release.clone(),
                update_in_progress,
                log_file.clone(),
                current_panels,
                panel_orders.clone(),
                event_sink.clone(),
            );
            tabs.insert(tab_id, tab);
            tabs_order.push(tab_id);
            active_tab_id = tab_id;
        }

        let config = Arc::new(LapceConfig::load(
            &LapceWorkspace {
                kind: LapceWorkspaceType::Local,
                path: None,
                last_open: 0,
            },
            &[],
        ));
        let _ = event_sink.submit_command(
            LAPCE_UI_COMMAND,
            LapceUICommand::Focus,
            Target::Widget(active_tab_id),
        );

        let mut watcher =
            notify::recommended_watcher(ConfigWatcher::new(event_sink)).unwrap();
        if let Some(path) = LapceConfig::settings_file() {
            let _ = watcher.watch(&path, notify::RecursiveMode::Recursive);
        }
        if let Some(path) = Directory::themes_directory() {
            let _ = watcher.watch(&path, notify::RecursiveMode::Recursive);
        }
        if let Some(path) = LapceConfig::keymaps_file() {
            let _ = watcher.watch(&path, notify::RecursiveMode::Recursive);
        }
        if let Some(path) = Directory::plugins_directory() {
            let _ = watcher.watch(&path, notify::RecursiveMode::Recursive);
        }

        Self {
            window_id,
            tabs,
            tabs_order: Arc::new(tabs_order),
            active,
            active_id: Arc::new(active_tab_id),
            keypress,
            config,
            db,
            watcher: Arc::new(watcher),
            size: info.size,
            pos: info.pos,
            maximised: info.maximised,
            panel_orders,
            latest_release,
            update_in_progress,
            log_file,
        }
    }

    pub fn info(&self) -> WindowInfo {
        let mut active_tab = 0;
        let workspaces: Vec<LapceWorkspace> = self
            .tabs_order
            .iter()
            .enumerate()
            .map(|(i, w)| {
                let tab = self.tabs.get(w).unwrap();
                if tab.id == *self.active_id {
                    active_tab = i;
                }
                (*tab.workspace).clone()
            })
            .collect();
        WindowInfo {
            size: self.size,
            pos: self.pos,
            maximised: self.maximised,
            tabs: TabsInfo {
                active_tab,
                workspaces,
            },
        }
    }
}

#[derive(Clone, Debug)]
pub struct EditorDiagnostic {
    pub range: (usize, usize),
    pub diagnostic: Diagnostic,
    /// Line counter for the editor diagnostic.
    /// Contains the total number of message lines and related information lines
    pub lines: usize,
}

#[derive(Clone)]
pub struct WorkProgress {
    pub token: ProgressToken,
    pub title: String,
    pub message: Option<String>,
    pub percentage: Option<u32>,
}

#[derive(Clone, PartialEq, Eq, Data)]
pub enum FocusArea {
    Palette,
    Editor,
    Rename,
    Panel(PanelKind),
    FilePicker,
    BranchPicker,
}

#[derive(Clone)]
pub enum DragContent {
    EditorTab(WidgetId, usize, EditorTabChild, Box<TabRect>),
    Panel(PanelKind, Rect),
}

#[derive(Clone, Lens, Data)]
pub struct LapceTabData {
    #[data(ignore)]
    pub id: WidgetId,
    pub window_id: Arc<WindowId>,
    pub multiple_tab: bool,
    pub workspace: Arc<LapceWorkspace>,
    pub title: Arc<TitleData>,
    pub main_split: LapceMainSplitData,
    pub completion: Arc<CompletionData>,
    pub signature: Arc<SignatureData>,
    pub hover: Arc<HoverData>,
    pub rename: Arc<RenameData>,
    pub terminal: Arc<TerminalPanelData>,
    pub palette: Arc<PaletteData>,
    pub find: Arc<Find>,
    pub source_control: Arc<SourceControlData>,
    pub problem: Arc<ProblemData>,
    pub search: Arc<SearchData>,
    pub plugin: Arc<PluginData>,
    pub picker: Arc<FilePickerData>,
    pub file_explorer: Arc<FileExplorerData>,
    #[data(ignore)]
    pub proxy: Arc<LapceProxy>,
    pub proxy_status: Arc<ProxyStatus>,
    pub keypress: Arc<KeyPressData>,
    pub settings: Arc<LapceSettingsPanelData>,
    pub about: Arc<AboutData>,
    pub alert: Arc<AlertData>,
    pub message_widget_id: Arc<WidgetId>,
    #[data(ignore)]
    pub term_tx: Arc<Sender<(TermId, TermEvent)>>,
    #[data(ignore)]
    pub term_rx: Option<Receiver<(TermId, TermEvent)>>,
    #[data(ignore)]
    pub window_origin: Rc<RefCell<Point>>,
    pub panel: Arc<PanelData>,
    pub config: Arc<LapceConfig>,
    pub images: Arc<ImageCache>,
    pub focus: Arc<WidgetId>,
    pub focus_area: FocusArea,
    #[data(ignore)]
    pub db: Arc<LapceDb>,
    pub progresses: Arc<Vec<WorkProgress>>,
    pub drag: Arc<Option<(Vec2, Vec2, DragContent)>>,
    pub latest_release: Arc<Option<ReleaseInfo>>,
    pub update_in_progress: bool,
    #[data(ignore)]
    pub log_file: Arc<Option<PathBuf>>,
}

impl GetConfig for LapceTabData {
    fn get_config(&self) -> &LapceConfig {
        &self.config
    }
}

impl LapceTabData {
    #[allow(clippy::too_many_arguments)]
    pub fn new(
        window_id: WindowId,
        tab_id: WidgetId,
        workspace: LapceWorkspace,
        db: Arc<LapceDb>,
        keypress: Arc<KeyPressData>,
        latest_release: Arc<Option<ReleaseInfo>>,
        update_in_progress: bool,
        log_file: Arc<Option<PathBuf>>,
        current_panels: Option<PanelData>,
        panel_orders: PanelOrder,
        event_sink: ExtEventSink,
    ) -> Self {
        let disabled_volts = db.get_disabled_volts().unwrap_or_default();
        let workspace_disabled_volts = db
            .get_workspace_disabled_volts(&workspace)
            .unwrap_or_default();
        let mut all_disabled_volts = disabled_volts.clone();
        all_disabled_volts.extend_from_slice(&workspace_disabled_volts);

        let config = Arc::new(LapceConfig::load(&workspace, &all_disabled_volts));
        let workspace_info = if workspace.path.is_some() {
            db.get_workspace_info(&workspace).ok()
        } else {
            let mut info = db.get_workspace_info(&workspace).ok();
            if let Some(info) = info.as_mut() {
                info.split.children.clear();
                if let Some(panels) = current_panels.clone() {
                    info.panel = panels;
                }
            }
            info
        };

        let (term_sender, term_receiver) = unbounded();
        let proxy = Arc::new(LapceProxy::new(
            window_id,
            tab_id,
            workspace.clone(),
            all_disabled_volts,
            config.plugins.clone(),
            term_sender.clone(),
            event_sink.clone(),
        ));
        let title = Arc::new(TitleData::new(config.clone()));
        let palette = Arc::new(PaletteData::new(config.clone(), proxy.clone()));
        let completion = Arc::new(CompletionData::new(config.clone()));
        let hover = Arc::new(HoverData::new());
        let signature = Arc::new(SignatureData::new());
        let rename = Arc::new(RenameData::new());
        let source_control = Arc::new(SourceControlData::new());
        let settings = Arc::new(LapceSettingsPanelData::new());
        let about = Arc::new(AboutData::new());
        let alert = Arc::new(AlertData::new());
        let plugin = Arc::new(PluginData::new(
            tab_id,
            disabled_volts,
            workspace_disabled_volts,
            event_sink.clone(),
        ));
        let file_explorer = Arc::new(FileExplorerData::new(
            tab_id,
            workspace.clone(),
            proxy.clone(),
            event_sink.clone(),
        ));
        let search = Arc::new(SearchData::new());
        let file_picker = Arc::new(FilePickerData::new());

        let unsaved_buffers = match db.get_unsaved_buffers() {
            Ok(val) => val,
            Err(err) => {
                log::warn!("Error during unsaved buffer fetching : {:}", err);
                im::HashMap::new()
            }
        };

        let mut main_split = LapceMainSplitData::new(
            tab_id,
            workspace_info.as_ref(),
            palette.preview_editor,
            proxy.clone(),
            &config,
            event_sink.clone(),
            Arc::new(workspace.clone()),
            db.clone(),
            unsaved_buffers,
        );

        main_split.add_editor(
            source_control.editor_view_id,
            None,
            LocalBufferKind::SourceControl,
            &config,
            event_sink.clone(),
        );
        main_split.add_editor(
            settings.keymap_view_id,
            None,
            LocalBufferKind::Keymap,
            &config,
            event_sink.clone(),
        );
        main_split.add_editor(
            settings.settings_view_id,
            None,
            LocalBufferKind::Settings,
            &config,
            event_sink.clone(),
        );
        main_split.add_editor(
            search.editor_view_id,
            None,
            LocalBufferKind::Search,
            &config,
            event_sink.clone(),
        );
        main_split.add_editor(
            palette.input_editor,
            None,
            LocalBufferKind::Palette,
            &config,
            event_sink.clone(),
        );
        main_split.add_editor(
            title.branches.filter_editor,
            None,
            LocalBufferKind::BranchesFilter,
            &config,
            event_sink.clone(),
        );
        main_split.add_editor(
            plugin.search_editor,
            None,
            LocalBufferKind::PluginSearch,
            &config,
            event_sink.clone(),
        );
        main_split.add_editor(
            rename.view_id,
            None,
            LocalBufferKind::Rename,
            &config,
            event_sink.clone(),
        );
        main_split.add_editor(
            file_picker.editor_view_id,
            None,
            LocalBufferKind::FilePicker,
            &config,
            event_sink.clone(),
        );

        let terminal = Arc::new(TerminalPanelData::new(
            Arc::new(workspace.clone()),
            proxy.clone(),
            &config,
            event_sink.clone(),
        ));
        let problem = Arc::new(ProblemData::new());
        let panel = workspace_info
            .map(|i| {
                let mut panel = i.panel;
                panel.order = panel_orders.clone();
                panel
            })
            .or(current_panels)
            .unwrap_or_else(|| PanelData::new(panel_orders));

        let focus = (*main_split.active).unwrap_or(*main_split.split_id);

        let mut tab = Self {
            id: tab_id,
            multiple_tab: false,
            window_id: Arc::new(window_id),
            workspace: Arc::new(workspace),
            focus: Arc::new(focus),
            title,
            main_split,
            completion,
            signature,
            hover,
            rename,
            terminal,
            plugin,
            problem,
            search,
            find: Arc::new(Find::new(0)),
            picker: file_picker,
            source_control,
            file_explorer,
            term_rx: Some(term_receiver),
            term_tx: Arc::new(term_sender),
            palette,
            proxy,
            settings,
            about,
            alert,
            message_widget_id: Arc::new(WidgetId::next()),
            proxy_status: Arc::new(ProxyStatus::Connecting),
            keypress,
            window_origin: Rc::new(RefCell::new(Point::ZERO)),
            panel: Arc::new(panel),
            config,
            images: Arc::new(ImageCache::default()),
            focus_area: FocusArea::Editor,
            db,
            progresses: Arc::new(Vec::new()),
            drag: Arc::new(None),
            latest_release,
            update_in_progress,
            log_file,
        };
        tab.start_update_process(event_sink);
        tab
    }

    pub fn workspace_info(&self) -> WorkspaceInfo {
        let main_split_data = self
            .main_split
            .splits
            .get(&self.main_split.split_id)
            .unwrap();
        WorkspaceInfo {
            split: main_split_data.split_info(self),
            panel: (*self.panel).clone(),
        }
    }

    pub fn start_update_process(&mut self, event_sink: ExtEventSink) {
        if let Some(receiver) = self.term_rx.take() {
            let tab_id = self.id;
            let local_event_sink = event_sink.clone();
            let proxy = self.proxy.clone();
            let workspace = self.workspace.clone();
            let palette_widget_id = self.palette.widget_id;
            thread::spawn(move || {
                LapceTabData::terminal_update_process(
                    tab_id,
                    palette_widget_id,
                    receiver,
                    local_event_sink,
                    workspace,
                    proxy,
                );
            });
        }

        if let Some(receiver) = Arc::make_mut(&mut self.palette).receiver.take() {
            let widget_id = self.palette.widget_id;
            thread::spawn(move || {
                PaletteViewData::update_process(receiver, widget_id, event_sink);
            });
        }
    }

    /// Get information about the specific editor, with various data so that it can provide useful  
    /// utility functions for the editor buffer.  
    /// Note that if you edit the editor buffer or related fields, then you'll have to 'give it
    /// back' to [`LapceTabData`] so that it can update the internals.  
    /// ```rust,ignore
    /// // Get the editor before it may be modified by the `editor_data`
    /// let editor = data.main_split.editors.get(&view_id).unwrap().clone();
    /// let mut editor_data = data.editor_view_content(view_id);
    /// let doc = editor_data.doc.clone();
    /// // Do some modification
    /// Arc::make_mut(&mut editor_data.editor).cursor.set_offset(0, true, mods.alt());
    /// // Give it back so that `LapceTabData` can update the internals
    /// data.update_from_editor_buffer_data(editor_data, &editor, &doc);
    /// ```
    pub fn editor_view_content(
        &self,
        editor_view_id: WidgetId,
    ) -> LapceEditorBufferData {
        let editor = self.main_split.editors.get(&editor_view_id).unwrap();
        let doc = match &editor.content {
            BufferContent::File(path) => {
                self.main_split.open_docs.get(path).unwrap().clone()
            }
            BufferContent::Scratch(id, _) => {
                self.main_split.scratch_docs.get(id).unwrap().clone()
            }
            BufferContent::Local(kind) => {
                self.main_split.local_docs.get(kind).unwrap().clone()
            }
            BufferContent::SettingsValue(name, ..) => {
                self.main_split.value_docs.get(name).unwrap().clone()
            }
        };
        LapceEditorBufferData {
            view_id: editor_view_id,
            main_split: self.main_split.clone(),
            completion: self.completion.clone(),
            signature: self.signature.clone(),
            hover: self.hover.clone(),
            rename: self.rename.clone(),
            focus_area: self.focus_area.clone(),
            source_control: self.source_control.clone(),
            proxy: self.proxy.clone(),
            find: self.find.clone(),
            doc,
            palette: self.palette.clone(),
            editor: editor.clone(),
            command_keymaps: self.keypress.command_keymaps.clone(),
            config: self.config.clone(),
        }
    }

    pub fn code_action_size(&self, text: &mut PietText, _env: &Env) -> Size {
        let editor = self.main_split.active_editor();
        let editor = match editor {
            Some(editor) => editor,
            None => return Size::ZERO,
        };

        match &editor.content {
            BufferContent::Local(_) => Size::ZERO,
            BufferContent::SettingsValue(..) => Size::ZERO,
            BufferContent::File(path) => {
                let doc = self.main_split.open_docs.get(path).unwrap();
                let offset = editor.cursor.offset();
                doc.code_action_size(text, offset, &self.config)
            }
            BufferContent::Scratch(id, _) => {
                let doc = self.main_split.scratch_docs.get(id).unwrap();
                let offset = editor.cursor.offset();
                doc.code_action_size(text, offset, &self.config)
            }
        }
    }

    pub fn is_drag_editor(&self) -> bool {
        matches!(&*self.drag, Some((_, _, DragContent::EditorTab(..))))
    }

    /// Get the mode for the current editor or terminal
    pub fn mode(&self) -> Mode {
        if self.config.core.modal {
            let mode = if self.focus_area == FocusArea::Panel(PanelKind::Terminal) {
                self.terminal.active_terminal().map(|t| t.mode)
            } else {
                self.main_split.active_editor().map(|e| e.cursor.get_mode())
            };

            mode.unwrap_or(Mode::Normal)
        } else {
            Mode::Insert
        }
    }

    /// Update the stored information with the changed editor buffer data.  
    /// ```rust,ignore
    /// // Get the editor before it may be modified by the `editor_data`
    /// let editor = data.main_split.editors.get(&view_id).unwrap().clone();
    /// let mut editor_data = data.editor_view_content(view_id);
    /// let doc = editor_data.doc.clone();
    /// // Do some modification
    /// Arc::make_mut(&mut editor_data.editor).cursor.set_offset(0, true, mods.alt());
    /// // Give it back so that `LapceTabData` can update the internals
    /// data.update_from_editor_buffer_data(editor_data, &editor, &doc);
    /// ```
    pub fn update_from_editor_buffer_data(
        &mut self,
        editor_buffer_data: LapceEditorBufferData,
        editor: &Arc<LapceEditorData>,
        doc: &Arc<Document>,
    ) {
        self.completion = editor_buffer_data.completion.clone();
        self.signature = editor_buffer_data.signature.clone();
        self.hover = editor_buffer_data.hover.clone();
        self.rename = editor_buffer_data.rename.clone();
        self.main_split = editor_buffer_data.main_split.clone();
        self.find = editor_buffer_data.find.clone();
        if !editor_buffer_data.editor.same(editor) {
            self.main_split
                .editors
                .insert(editor.view_id, editor_buffer_data.editor);
        }
        if !editor_buffer_data.doc.same(doc) {
            match doc.content() {
                BufferContent::File(path) => {
                    self.main_split
                        .open_docs
                        .insert(path.clone(), editor_buffer_data.doc);
                }
                BufferContent::Scratch(id, _) => {
                    self.main_split
                        .scratch_docs
                        .insert(*id, editor_buffer_data.doc);
                }
                BufferContent::Local(kind) => {
                    self.main_split
                        .local_docs
                        .insert(kind.clone(), editor_buffer_data.doc);
                }
                BufferContent::SettingsValue(name, ..) => {
                    self.main_split
                        .value_docs
                        .insert(name.clone(), editor_buffer_data.doc);
                }
            }
        }
    }

    pub fn completion_origin(
        &self,
        text: &mut PietText,
        tab_size: Size,
        completion_size: Size,
        config: &LapceConfig,
    ) -> Point {
        let line_height = self.config.editor.line_height() as f64;

        let editor = self.main_split.active_editor();
        let editor = match editor {
            Some(editor) => editor,
            None => return Point::ZERO,
        };

        match &editor.content {
            BufferContent::Local(_) => {
                *editor.window_origin.borrow()
                    - self.window_origin.borrow().to_vec2()
            }
            BufferContent::SettingsValue(..) => {
                *editor.window_origin.borrow()
                    - self.window_origin.borrow().to_vec2()
            }
            BufferContent::File(_) | BufferContent::Scratch(..) => {
                let doc = self.main_split.editor_doc(editor.view_id);
                let offset = self.completion.offset;
                let (point_above, point_below) =
                    doc.points_of_offset(text, offset, &editor.view, config);

                let mut origin = *editor.window_origin.borrow()
                    - self.window_origin.borrow().to_vec2()
                    + Vec2::new(point_below.x - line_height - 5.0, point_below.y);
                if origin.y + completion_size.height + 1.0 > tab_size.height {
                    let height = completion_size
                        .height
                        .min(self.completion.len() as f64 * line_height);
                    origin.y = editor.window_origin.borrow().y
                        - self.window_origin.borrow().y
                        + point_above.y
                        - height;
                }
                if origin.x + completion_size.width + 1.0 > tab_size.width {
                    origin.x = tab_size.width - completion_size.width - 1.0;
                }
                if origin.x <= 0.0 {
                    origin.x = 0.0;
                }

                origin
            }
        }
    }

    pub fn signature_origin(
        &self,
        text: &mut PietText,
        tab_size: Size,
        signature_size: Size,
        label_offset: f64,
        config: &LapceConfig,
    ) -> Point {
        let editor = self.main_split.active_editor();
        let editor = match editor {
            Some(editor) => editor,
            None => return Point::ZERO,
        };

        match &editor.content {
            BufferContent::File(_) | BufferContent::Scratch(_, _) => {
                let doc = self.main_split.editor_doc(editor.view_id);
                let offset = self.signature.offset;
                let (point_above, _point_below) =
                    doc.points_of_offset(text, offset, &editor.view, config);

                let mut origin = *editor.window_origin.borrow()
                    - self.window_origin.borrow().to_vec2()
                    + Vec2::new(point_above.x - 5.0 - label_offset, point_above.y)
                    - Vec2::new(0.0, signature_size.height);

                // TODO: What about if the signature's position is past the tab size?

                if origin.x + signature_size.width + 1.0 > tab_size.width {
                    origin.x = tab_size.width - signature_size.width - 1.0;
                }

                if origin.x <= 0.0 {
                    origin.x = 0.0;
                }

                origin
            }
            BufferContent::SettingsValue(_) | BufferContent::Local(_) => {
                *editor.window_origin.borrow()
                    - self.window_origin.borrow().to_vec2()
            }
        }
    }

    pub fn rename_origin(
        &self,
        text: &mut PietText,
        tab_size: Size,
        rename_size: Size,
        config: &LapceConfig,
    ) -> Point {
        let editor = self.main_split.active_editor();
        let editor = match editor {
            Some(editor) => editor,
            None => return Point::ZERO,
        };

        match &editor.content {
            BufferContent::Local(_) => {
                *editor.window_origin.borrow()
                    - self.window_origin.borrow().to_vec2()
            }
            BufferContent::SettingsValue(..) => {
                *editor.window_origin.borrow()
                    - self.window_origin.borrow().to_vec2()
            }
            BufferContent::File(_) | BufferContent::Scratch(..) => {
                let doc = self.main_split.editor_doc(editor.view_id);
                let offset = self.rename.start;
                let (point_above, point_below) =
                    doc.points_of_offset(text, offset, &editor.view, config);

                let mut origin = *editor.window_origin.borrow()
                    - self.window_origin.borrow().to_vec2()
                    + Vec2::new(point_below.x, point_below.y);
                if origin.y + rename_size.height + 1.0 > tab_size.height {
                    origin.y = editor.window_origin.borrow().y
                        - self.window_origin.borrow().y
                        + point_above.y
                        - rename_size.height;
                }
                if origin.x + rename_size.width + 1.0 > tab_size.width {
                    origin.x = tab_size.width - rename_size.width - 1.0;
                }
                if origin.x <= 0.0 {
                    origin.x = 0.0;
                }

                origin
            }
        }
    }

    pub fn hover_origin(
        &self,
        text: &mut PietText,
        tab_size: Size,
        config: &LapceConfig,
    ) -> Point {
        let line_height = self.config.editor.line_height() as f64;

        let editor = self.main_split.editors.get(&self.hover.editor_view_id);
        let editor = match editor {
            Some(editor) => editor,
            None => return Point::ZERO,
        };

        match &editor.content {
            BufferContent::Local(_) => {
                *editor.window_origin.borrow()
                    - self.window_origin.borrow().to_vec2()
            }
            BufferContent::SettingsValue(..) => {
                *editor.window_origin.borrow()
                    - self.window_origin.borrow().to_vec2()
            }
            BufferContent::File(_) | BufferContent::Scratch(..) => {
                let doc = self.main_split.editor_doc(editor.view_id);
                let offset = self.hover.offset;
                let (point, _) =
                    doc.points_of_offset(text, offset, &editor.view, config);
                let x = point.x;
                let y = point.y;
                let hover_size = *self.hover.content_size.borrow();
                let mut origin = *editor.window_origin.borrow()
                    - self.window_origin.borrow().to_vec2()
                    + Vec2::new(x, y - hover_size.height);
                if origin.y < 0.0 {
                    origin.y += hover_size.height + line_height;
                }
                if origin.x + hover_size.width + 1.0 > tab_size.width {
                    origin.x = tab_size.width - hover_size.width - 1.0;
                }
                if origin.x <= 0.0 {
                    origin.x = 0.0;
                }

                origin
            }
        }
    }

    pub fn palette_view_data(&self) -> PaletteViewData {
        PaletteViewData {
            palette: self.palette.clone(),
            workspace: self.workspace.clone(),
            main_split: self.main_split.clone(),
            keypress: self.keypress.clone(),
            config: self.config.clone(),
            find: self.find.clone(),
            db: self.db.clone(),
            focus_area: self.focus_area.clone(),
            terminal: self.terminal.clone(),
            source_control: self.source_control.clone(),
        }
    }

    pub fn run_workbench_command(
        &mut self,
        ctx: &mut EventCtx,
        command: &LapceWorkbenchCommand,
        data: Option<Value>,
        _count: Option<usize>,
        _env: &Env,
    ) {
        match command {
            LapceWorkbenchCommand::RestartToUpdate => {
                if let Some(release) = (*self.latest_release).clone() {
                    if release.version != *meta::VERSION {
                        if let Ok(process_path) = env::current_exe() {
                            ctx.submit_command(Command::new(
                                LAPCE_UI_COMMAND,
                                LapceUICommand::RestartToUpdate(
                                    process_path,
                                    release,
                                ),
                                Target::Global,
                            ));
                        }
                    }
                }
            }
            LapceWorkbenchCommand::CloseFolder => {
                if self.workspace.path.is_some() {
                    let mut workspace = (*self.workspace).clone();
                    workspace.path = None;
                    ctx.submit_command(Command::new(
                        LAPCE_UI_COMMAND,
                        LapceUICommand::SetWorkspace(workspace),
                        Target::Auto,
                    ));
                }
            }
            LapceWorkbenchCommand::OpenFolder => {
                if !self.workspace.kind.is_remote() {
                    let options = FileDialogOptions::new()
                        .select_directories()
                        .accept_command(LAPCE_OPEN_FOLDER);
                    ctx.submit_command(
                        druid::commands::SHOW_OPEN_PANEL.with(options),
                    );
                } else {
                    let picker = Arc::make_mut(&mut self.picker);
                    picker.active = true;
                    if let Some(node) = picker.root.get_file_node(&picker.pwd) {
                        if !node.read {
                            let tab_id = self.id;
                            let event_sink = ctx.get_external_handle();
                            FilePickerData::read_dir(
                                &node.path_buf,
                                tab_id,
                                &self.proxy,
                                event_sink,
                            );
                        }
                    }
                }
            }
            LapceWorkbenchCommand::OpenFile => {
                if !self.workspace.kind.is_remote() {
                    let options =
                        FileDialogOptions::new().accept_command(LAPCE_OPEN_FILE);
                    ctx.submit_command(
                        druid::commands::SHOW_OPEN_PANEL.with(options),
                    );
                } else {
                    let picker = Arc::make_mut(&mut self.picker);
                    picker.active = true;
                    if let Some(node) = picker.root.get_file_node(&picker.pwd) {
                        if !node.read {
                            let tab_id = self.id;
                            let event_sink = ctx.get_external_handle();
                            FilePickerData::read_dir(
                                &node.path_buf,
                                tab_id,
                                &self.proxy,
                                event_sink,
                            );
                        }
                    }
                }
            }
            LapceWorkbenchCommand::RevealActiveFileInFileExplorer => {
                let path = if let Some(editor) = self.main_split.active_editor() {
                    match &editor.content {
                        BufferContent::File(path) => path,
                        _ => return,
                    }
                } else {
                    return;
                };

                ctx.submit_command(Command::new(
                    LAPCE_UI_COMMAND,
                    LapceUICommand::RevealInFileExplorer(path.to_owned()),
                    Target::Auto,
                ))
            }
            LapceWorkbenchCommand::EnableModal => {
                let config = Arc::make_mut(&mut self.config);
                config.core.modal = true;
                LapceConfig::update_file(
                    "core",
                    "modal",
                    toml_edit::Value::from(true),
                );
            }
            LapceWorkbenchCommand::DisableModal => {
                let config = Arc::make_mut(&mut self.config);
                config.core.modal = false;
                LapceConfig::update_file(
                    "core",
                    "modal",
                    toml_edit::Value::from(false),
                );
            }
            LapceWorkbenchCommand::ChangeColorTheme => {
                ctx.submit_command(Command::new(
                    LAPCE_UI_COMMAND,
                    LapceUICommand::RunPalette(Some(PaletteType::ColorTheme)),
                    Target::Widget(self.palette.widget_id),
                ));
            }
            LapceWorkbenchCommand::ChangeIconTheme => {
                ctx.submit_command(Command::new(
                    LAPCE_UI_COMMAND,
                    LapceUICommand::RunPalette(Some(PaletteType::IconTheme)),
                    Target::Widget(self.palette.widget_id),
                ));
            }
            LapceWorkbenchCommand::NewFile => {
                self.main_split.new_file(ctx, &self.config);
            }
            LapceWorkbenchCommand::OpenLogFile => {
                if let Some(path) = (*self.log_file).clone() {
                    self.main_split.jump_to_location(
                        ctx,
                        None,
                        false,
                        EditorLocation {
                            path,
                            position: None::<usize>,
                            scroll_offset: None,
                            history: None,
                        },
                        &self.config,
                    );
                }
            }
            LapceWorkbenchCommand::OpenSettings => {
                self.main_split.open_settings(ctx, false, &self.config);
            }
            LapceWorkbenchCommand::OpenSettingsFile => {
                if let Some(path) = LapceConfig::settings_file() {
                    self.main_split.jump_to_location(
                        ctx,
                        None,
                        false,
                        EditorLocation {
                            path,
                            position: None::<usize>,
                            scroll_offset: None,
                            history: None,
                        },
                        &self.config,
                    );
                }
            }
            LapceWorkbenchCommand::OpenSettingsDirectory
            | LapceWorkbenchCommand::OpenProxyDirectory
            | LapceWorkbenchCommand::OpenThemesDirectory
            | LapceWorkbenchCommand::OpenLogsDirectory
            | LapceWorkbenchCommand::OpenPluginsDirectory => {
                use LapceWorkbenchCommand::*;
                let dir = match command {
                    OpenSettingsDirectory => Directory::config_directory(),
                    OpenProxyDirectory => Directory::proxy_directory(),
                    OpenThemesDirectory => Directory::themes_directory(),
                    OpenLogsDirectory => Directory::logs_directory(),
                    OpenPluginsDirectory => Directory::plugins_directory(),
                    _ => return,
                };
                if let Some(dir) = dir {
                    ctx.submit_command(Command::new(
                        LAPCE_UI_COMMAND,
                        LapceUICommand::OpenURI(dir.to_string_lossy().to_string()),
                        Target::Auto,
                    ))
                }
            }
            LapceWorkbenchCommand::OpenKeyboardShortcuts => {
                self.main_split.open_settings(ctx, true, &self.config);
            }
            LapceWorkbenchCommand::OpenKeyboardShortcutsFile => {
                if let Some(path) = LapceConfig::keymaps_file() {
                    self.main_split.jump_to_location(
                        ctx,
                        None,
                        false,
                        EditorLocation {
                            path,
                            position: None::<usize>,
                            scroll_offset: None,
                            history: None,
                        },
                        &self.config,
                    );
                }
            }
            LapceWorkbenchCommand::Palette => {
                ctx.submit_command(Command::new(
                    LAPCE_UI_COMMAND,
                    LapceUICommand::RunPalette(None),
                    Target::Widget(self.palette.widget_id),
                ));
            }
            LapceWorkbenchCommand::PaletteLine => {
                ctx.submit_command(Command::new(
                    LAPCE_UI_COMMAND,
                    LapceUICommand::RunPalette(Some(PaletteType::Line)),
                    Target::Widget(self.palette.widget_id),
                ));
            }
            LapceWorkbenchCommand::PaletteSymbol => {
                ctx.submit_command(Command::new(
                    LAPCE_UI_COMMAND,
                    LapceUICommand::RunPalette(Some(PaletteType::DocumentSymbol)),
                    Target::Widget(self.palette.widget_id),
                ));
            }
            LapceWorkbenchCommand::PaletteWorkspaceSymbol => {
                ctx.submit_command(Command::new(
                    LAPCE_UI_COMMAND,
                    LapceUICommand::RunPalette(Some(PaletteType::WorkspaceSymbol)),
                    Target::Widget(self.palette.widget_id),
                ));
            }
            LapceWorkbenchCommand::PaletteCommand => {
                ctx.submit_command(Command::new(
                    LAPCE_UI_COMMAND,
                    LapceUICommand::RunPalette(Some(PaletteType::Command)),
                    Target::Widget(self.palette.widget_id),
                ));
            }
            LapceWorkbenchCommand::PaletteWorkspace => {
                ctx.submit_command(Command::new(
                    LAPCE_UI_COMMAND,
                    LapceUICommand::RunPalette(Some(PaletteType::Workspace)),
                    Target::Widget(self.palette.widget_id),
                ));
            }
            LapceWorkbenchCommand::NewWindowTab => {
                ctx.submit_command(Command::new(
                    LAPCE_UI_COMMAND,
                    LapceUICommand::NewTab(None),
                    Target::Auto,
                ));
            }
            LapceWorkbenchCommand::CloseWindowTab => {
                ctx.submit_command(Command::new(
                    LAPCE_UI_COMMAND,
                    LapceUICommand::CloseTab,
                    Target::Auto,
                ));
            }
            LapceWorkbenchCommand::NextWindowTab => {
                ctx.submit_command(Command::new(
                    LAPCE_UI_COMMAND,
                    LapceUICommand::NextTab,
                    Target::Auto,
                ));
            }
            LapceWorkbenchCommand::PreviousWindowTab => {
                ctx.submit_command(Command::new(
                    LAPCE_UI_COMMAND,
                    LapceUICommand::PreviousTab,
                    Target::Auto,
                ));
            }
            LapceWorkbenchCommand::NewWindow => {
                ctx.submit_command(Command::new(
                    LAPCE_UI_COMMAND,
                    LapceUICommand::NewWindow(*self.window_id),
                    Target::Global,
                ));
            }
            LapceWorkbenchCommand::CloseWindow => {
                ctx.submit_command(Command::new(
                    LAPCE_UI_COMMAND,
                    LapceUICommand::CloseWindow(*self.window_id),
                    Target::Auto,
                ));
            }
            LapceWorkbenchCommand::ReloadWindow => {
                ctx.submit_command(Command::new(
                    LAPCE_UI_COMMAND,
                    LapceUICommand::ReloadWindow,
                    Target::Auto,
                ));
            }
            LapceWorkbenchCommand::ToggleMaximizedPanel => {
                if let Some(data) = data {
                    if let Ok(kind) = serde_json::from_value::<PanelKind>(data) {
                        Arc::make_mut(&mut self.panel).toggle_maximize(&kind);
                    }
                } else {
                    Arc::make_mut(&mut self.panel).toggle_active_maximize();
                }
            }
            LapceWorkbenchCommand::FocusEditor => {
                if let Some(active) = *self.main_split.active_tab {
                    ctx.submit_command(Command::new(
                        LAPCE_UI_COMMAND,
                        LapceUICommand::Focus,
                        Target::Widget(active),
                    ));
                }
            }
            LapceWorkbenchCommand::FocusTerminal => {
                ctx.submit_command(Command::new(
                    LAPCE_UI_COMMAND,
                    LapceUICommand::Focus,
                    Target::Widget(self.terminal.widget_id),
                ));
            }

            LapceWorkbenchCommand::ToggleSourceControlVisual => {
                self.toggle_panel_visual(ctx, PanelKind::SourceControl);
            }
            LapceWorkbenchCommand::TogglePluginVisual => {
                self.toggle_panel_visual(ctx, PanelKind::Plugin);
            }
            LapceWorkbenchCommand::ToggleFileExplorerVisual => {
                self.toggle_panel_visual(ctx, PanelKind::FileExplorer);
            }
            LapceWorkbenchCommand::ToggleSearchVisual => {
                self.toggle_panel_visual(ctx, PanelKind::Search);
            }
            LapceWorkbenchCommand::ToggleProblemVisual => {
                self.toggle_panel_visual(ctx, PanelKind::Problem);
            }
            LapceWorkbenchCommand::ToggleTerminalVisual => {
                self.toggle_panel_visual(ctx, PanelKind::Terminal);
            }
            LapceWorkbenchCommand::TogglePanelVisual => {
                if let Some(data) = data {
                    if let Ok(kind) = serde_json::from_value::<PanelKind>(data) {
                        self.toggle_panel_visual(ctx, kind);
                    }
                }
            }
            LapceWorkbenchCommand::TogglePanelLeftVisual => {
                self.toggle_container_visual(ctx, &PanelContainerPosition::Left);
            }
            LapceWorkbenchCommand::TogglePanelRightVisual => {
                self.toggle_container_visual(ctx, &PanelContainerPosition::Right);
            }
            LapceWorkbenchCommand::TogglePanelBottomVisual => {
                self.toggle_container_visual(ctx, &PanelContainerPosition::Bottom);
            }
            LapceWorkbenchCommand::ToggleSourceControlFocus => {
                self.toggle_panel_focus(ctx, PanelKind::SourceControl);
            }
            LapceWorkbenchCommand::TogglePluginFocus => {
                self.toggle_panel_focus(ctx, PanelKind::Plugin);
            }
            LapceWorkbenchCommand::ToggleFileExplorerFocus => {
                self.toggle_panel_focus(ctx, PanelKind::FileExplorer);
            }
            LapceWorkbenchCommand::ToggleSearchFocus => {
                self.toggle_panel_focus(ctx, PanelKind::Search);
            }
            LapceWorkbenchCommand::ToggleProblemFocus => {
                self.toggle_panel_focus(ctx, PanelKind::Problem);
            }
            LapceWorkbenchCommand::ToggleTerminalFocus => {
                self.toggle_panel_focus(ctx, PanelKind::Terminal);
            }
            LapceWorkbenchCommand::TogglePanelFocus => {
                if let Some(data) = data {
                    if let Ok(kind) = serde_json::from_value::<PanelKind>(data) {
                        self.toggle_panel_focus(ctx, kind);
                    }
                }
            }

            LapceWorkbenchCommand::ShowPanel => {
                if let Some(data) = data {
                    if let Ok(kind) = serde_json::from_value::<PanelKind>(data) {
                        self.show_panel(ctx, kind);
                    }
                }
            }
            LapceWorkbenchCommand::HidePanel => {
                if let Some(data) = data {
                    if let Ok(kind) = serde_json::from_value::<PanelKind>(data) {
                        self.hide_panel(ctx, kind);
                    }
                }
            }
            LapceWorkbenchCommand::SourceControlInit => {
                self.proxy.proxy_rpc.git_init();
            }
            LapceWorkbenchCommand::SourceControlCommit => {
                let diffs: Vec<FileDiff> = self
                    .source_control
                    .file_diffs
                    .iter()
                    .filter_map(
                        |(_, (diff, checked))| {
                            if *checked {
                                Some(diff)
                            } else {
                                None
                            }
                        },
                    )
                    .cloned()
                    .collect();
                if diffs.is_empty() {
                    return;
                }
                let doc = self
                    .main_split
                    .local_docs
                    .get_mut(&LocalBufferKind::SourceControl)
                    .unwrap();
                let message = doc.buffer().to_string();
                let message = message.trim();
                if message.is_empty() {
                    return;
                }
                self.proxy.proxy_rpc.git_commit(message.to_string(), diffs);
                Arc::make_mut(doc).reload(Rope::from(""), true);
                let editor = self
                    .main_split
                    .editors
                    .get_mut(&self.source_control.editor_view_id)
                    .unwrap();
                Arc::make_mut(editor).cursor = if self.config.core.modal {
                    Cursor::new(CursorMode::Normal(0), None, None)
                } else {
                    Cursor::new(CursorMode::Insert(Selection::caret(0)), None, None)
                };
            }
            LapceWorkbenchCommand::SourceControlCopyActiveFileRemoteUrl => {
                if let Some(editor) = self.main_split.active_editor() {
                    if let BufferContent::File(path) = &editor.content {
                        let event_sink = ctx.get_external_handle();

                        self.proxy.proxy_rpc.git_get_remote_file_url(
                            path.clone(),
                            move |result| {
                                if let Ok(ProxyResponse::GitGetRemoteFileUrl {
                                    file_url,
                                }) = result
                                {
                                    let _ = event_sink.submit_command(
                                        LAPCE_UI_COMMAND,
                                        LapceUICommand::PutToClipboard(file_url),
                                        Target::Auto,
                                    );
                                }
                            },
                        )
                    }
                }
            }
            LapceWorkbenchCommand::SourceControlDiscardActiveFileChanges => {
                if let Some(editor) = self.main_split.active_editor() {
                    if let BufferContent::File(path) = &editor.content {
                        self.proxy
                            .proxy_rpc
                            .git_discard_files_changes(vec![path.clone()]);
                    }
                }
            }
            LapceWorkbenchCommand::SourceControlDiscardTargetFileChanges => {
                if let Ok(v) = serde_json::from_value::<FileDiff>(data.unwrap()) {
                    match v {
                        FileDiff::Added(path) => {
                            self.proxy.proxy_rpc.trash_path(
                                path,
                                Box::new(move |res| {
                                    if let Err(err) = res {
                                        log::warn!(
                                            "Failed to trash path: {:?}",
                                            err
                                        );
                                    }
                                }),
                            );
                        }
                        FileDiff::Deleted(path) => {
                            self.proxy
                                .proxy_rpc
                                .git_discard_files_changes(vec![path]);
                        }
                        FileDiff::Modified(path) => {
                            self.proxy
                                .proxy_rpc
                                .git_discard_files_changes(vec![path]);
                        }
                        FileDiff::Renamed(old_path, new_path) => {
                            self.proxy
                                .proxy_rpc
                                .git_discard_files_changes(vec![old_path]);

                            self.proxy.proxy_rpc.trash_path(
                                new_path,
                                Box::new(move |res| {
                                    if let Err(err) = res {
                                        log::warn!(
                                            "Failed to trash path: {:?}",
                                            err
                                        );
                                    }
                                }),
                            );
                        }
                    }
                } else {
                    log::error!("discard target file called without a target file");
                }
            }
            LapceWorkbenchCommand::SourceControlDiscardWorkspaceChanges => {
                self.proxy.proxy_rpc.git_discard_workspace_changes();
            }
            LapceWorkbenchCommand::CheckoutBranch => match data {
                Some(Value::String(branch)) => {
                    self.proxy.proxy_rpc.git_checkout(branch)
                }
                _ => log::error!("checkout called without a branch"), // TODO: How do I show a result to the user here?
            },

            LapceWorkbenchCommand::ConnectSshHost => {
                ctx.submit_command(Command::new(
                    LAPCE_UI_COMMAND,
                    LapceUICommand::RunPalette(Some(PaletteType::SshHost)),
                    Target::Widget(self.palette.widget_id),
                ));
            }
            LapceWorkbenchCommand::ConnectWsl => ctx.submit_command(Command::new(
                LAPCE_UI_COMMAND,
                LapceUICommand::SetWorkspace(LapceWorkspace {
                    kind: LapceWorkspaceType::RemoteWSL,
                    path: None,
                    last_open: 0,
                }),
                Target::Auto,
            )),
            LapceWorkbenchCommand::DisconnectRemote => {
                ctx.submit_command(Command::new(
                    LAPCE_UI_COMMAND,
                    LapceUICommand::SetWorkspace(LapceWorkspace {
                        kind: LapceWorkspaceType::Local,
                        path: None,
                        last_open: 0,
                    }),
                    Target::Auto,
                ))
            }
            LapceWorkbenchCommand::ExportCurrentThemeSettings => {
                self.main_split.export_theme(ctx, &self.config);
            }
            LapceWorkbenchCommand::InstallTheme => {
                self.main_split.install_theme(ctx, &self.config);
            }
            LapceWorkbenchCommand::ChangeFileLanguage => {
                ctx.submit_command(Command::new(
                    LAPCE_UI_COMMAND,
                    LapceUICommand::RunPalette(Some(PaletteType::Language)),
                    Target::Auto,
                ))
            }
            LapceWorkbenchCommand::NextEditorTab => {
                if let Some(active) = *self.main_split.active_tab {
                    ctx.submit_command(Command::new(
                        LAPCE_UI_COMMAND,
                        LapceUICommand::NextEditorTab,
                        Target::Widget(active),
                    ));
                }
            }
            LapceWorkbenchCommand::PreviousEditorTab => {
                if let Some(active) = *self.main_split.active_tab {
                    ctx.submit_command(Command::new(
                        LAPCE_UI_COMMAND,
                        LapceUICommand::PreviousEditorTab,
                        Target::Widget(active),
                    ));
                }
            }
            LapceWorkbenchCommand::ToggleInlayHints => {
                let config = Arc::make_mut(&mut self.config);
                config.editor.enable_inlay_hints = !config.editor.enable_inlay_hints;
                LapceConfig::update_file(
                    "editor",
                    "enable-inlay-hints",
                    toml_edit::Value::from(config.editor.enable_inlay_hints),
                );
            }
            LapceWorkbenchCommand::NewTerminalTab => {
                let terminal_panel = Arc::make_mut(&mut self.terminal);
                terminal_panel.new_tab(
                    self.workspace.clone(),
                    self.proxy.clone(),
                    &self.config,
                    ctx.get_external_handle(),
                );
                if !self.panel.is_panel_visible(&PanelKind::Terminal) {
                    Arc::make_mut(&mut self.panel).show_panel(&PanelKind::Terminal);
                }
            }
            LapceWorkbenchCommand::NextTerminalTab => {
                let terminal_panel = Arc::make_mut(&mut self.terminal);
                if terminal_panel.active >= terminal_panel.tabs_order.len() - 1 {
                    terminal_panel.active = 0;
                } else {
                    terminal_panel.active += 1;
                }
                ctx.submit_command(Command::new(
                    LAPCE_UI_COMMAND,
                    LapceUICommand::Focus,
                    Target::Widget(terminal_panel.widget_id),
                ));
            }
            LapceWorkbenchCommand::PreviousTerminalTab => {
                let terminal_panel = Arc::make_mut(&mut self.terminal);
                if terminal_panel.active == 0 {
                    terminal_panel.active =
                        terminal_panel.tabs_order.len().saturating_sub(1);
                } else {
                    terminal_panel.active -= 1;
                }
                ctx.submit_command(Command::new(
                    LAPCE_UI_COMMAND,
                    LapceUICommand::Focus,
                    Target::Widget(terminal_panel.widget_id),
                ));
            }
            LapceWorkbenchCommand::CloseTerminalTab => {
                let split_id = data
                    .and_then(|d| serde_json::from_value::<usize>(d).ok())
                    .map(WidgetId::from_usize);
                let split_id = split_id
                    .or_else(|| {
                        self.terminal.active_terminal_split().map(|s| s.split_id)
                    })
                    .unwrap_or_else(WidgetId::next);
                let terminal_panel = Arc::make_mut(&mut self.terminal);
                terminal_panel.tabs.remove(&split_id);
                terminal_panel.tabs_order = Arc::new(
                    terminal_panel
                        .tabs_order
                        .iter()
                        .filter(|w| *w != &split_id)
                        .copied()
                        .collect(),
                );
                if terminal_panel.tabs_order.is_empty() {
                    if self.panel.is_panel_visible(&PanelKind::Terminal) {
                        Arc::make_mut(&mut self.panel)
                            .hide_panel(&PanelKind::Terminal);
                    }
                    if let Some(active) = *self.main_split.active_tab {
                        ctx.submit_command(Command::new(
                            LAPCE_UI_COMMAND,
                            LapceUICommand::Focus,
                            Target::Widget(active),
                        ));
                    }
                } else {
                    ctx.submit_command(Command::new(
                        LAPCE_UI_COMMAND,
                        LapceUICommand::Focus,
                        Target::Widget(terminal_panel.widget_id),
                    ));
                }
            }
            LapceWorkbenchCommand::ShowAbout => {
                ctx.submit_command(Command::new(
                    LAPCE_UI_COMMAND,
                    LapceUICommand::ShowAbout,
                    Target::Widget(self.id),
                ));
            }
            LapceWorkbenchCommand::SaveAll => {
                let mut paths = HashSet::new();
                for (_, editor) in self.main_split.editors.iter() {
                    if let BufferContent::File(path) = &editor.content {
                        if paths.contains(path) {
                            continue;
                        }
                        paths.insert(path.to_path_buf());
                        if let Some(doc) = self.main_split.open_docs.get(path) {
                            if !doc.buffer().is_pristine() {
                                ctx.submit_command(Command::new(
                                    LAPCE_COMMAND,
                                    LapceCommand {
                                        kind: CommandKind::Focus(FocusCommand::Save),
                                        data: None,
                                    },
                                    Target::Widget(editor.view_id),
                                ));
                            }
                        }
                    }
                }
            }
            #[cfg(target_os = "macos")]
            LapceWorkbenchCommand::InstallToPATH => {
                ctx.submit_command(Command::new(
                    LAPCE_UI_COMMAND,
                    LapceUICommand::RunCommand(
                        String::from("osascript"),
                        vec![
                            String::from("-e"),
                            format!("do shell script \"ln -sf '{}' /usr/local/bin/lapce\" with administrator privileges", std::env::args().next().unwrap())
                        ]),
                    Target::Widget(self.id),
                ));
            }
            #[cfg(target_os = "macos")]
            LapceWorkbenchCommand::UninstallFromPATH => {
                ctx.submit_command(Command::new(
                    LAPCE_UI_COMMAND,
                    LapceUICommand::RunCommand(
                        String::from("osascript"),
                        vec![
                            String::from("-e"),
                            String::from("do shell script \"rm /usr/local/bin/lapce\" with administrator privileges")
                        ]),
                    Target::Widget(self.id),
                ));
            }
            LapceWorkbenchCommand::Quit => {
                ctx.submit_command(druid::commands::QUIT_APP);
            }
        }
    }

    pub fn run_command(
        &mut self,
        ctx: &mut EventCtx,
        command: &LapceCommand,
        count: Option<usize>,
        env: &Env,
    ) {
        match &command.kind {
            CommandKind::Workbench(cmd) => {
                self.run_workbench_command(
                    ctx,
                    cmd,
                    command.data.clone(),
                    count,
                    env,
                );
            }
            CommandKind::Focus(_) | CommandKind::Edit(_) | CommandKind::Move(_) => {
                let widget_id = if *self.focus != self.palette.input_editor {
                    *self.focus
                } else if let Some(active_tab) = self.main_split.active_tab.as_ref()
                {
                    self.main_split
                        .editor_tabs
                        .get(active_tab)
                        .unwrap()
                        .active_child()
                        .map(|c| c.widget_id())
                        .unwrap_or(*self.focus)
                } else {
                    *self.focus
                };

                ctx.submit_command(Command::new(
                    LAPCE_COMMAND,
                    command.clone(),
                    Target::Widget(widget_id),
                ));
            }
            _ => {}
        }
    }

    pub fn terminal_update_process(
        tab_id: WidgetId,
        _palette_widget_id: WidgetId,
        receiver: Receiver<(TermId, TermEvent)>,
        event_sink: ExtEventSink,
        _workspace: Arc<LapceWorkspace>,
        _proxy: Arc<LapceProxy>,
    ) {
        let mut terminals = HashMap::new();
        let mut last_redraw = Instant::now();
        let mut last_event = None;
        loop {
            let (term_id, event) = if let Some((term_id, event)) = last_event.take()
            {
                (term_id, event)
            } else {
                match receiver.recv() {
                    Ok((term_id, event)) => (term_id, event),
                    Err(_) => return,
                }
            };
            match event {
                TermEvent::CloseTerminal => {
                    terminals.remove(&term_id);
                }
                TermEvent::NewTerminal(raw) => {
                    terminals.insert(term_id, raw);
                }
                TermEvent::UpdateContent(content) => {
                    if let Some(raw) = terminals.get_mut(&term_id) {
                        raw.lock().update_content(content);
                        last_event = receiver.try_recv().ok();
                        if last_event.is_some() {
                            if last_redraw.elapsed().as_millis() > 10 {
                                last_redraw = Instant::now();
                                let _ = event_sink.submit_command(
                                    LAPCE_UI_COMMAND,
                                    LapceUICommand::RequestPaint,
                                    Target::Widget(tab_id),
                                );
                            }
                        } else {
                            last_redraw = Instant::now();
                            let _ = event_sink.submit_command(
                                LAPCE_UI_COMMAND,
                                LapceUICommand::RequestPaint,
                                Target::Widget(tab_id),
                            );
                        }
                    }
                }
            }
        }
    }

    fn is_panel_focused(&self, kind: PanelKind) -> bool {
        // Moving between e.g. Search and Problems doesn't affect focus, so we need to also check
        // visibility.
        self.focus_area == FocusArea::Panel(kind)
            && self.panel.is_panel_visible(&kind)
    }

    fn hide_panel(&mut self, ctx: &mut EventCtx, kind: PanelKind) {
        Arc::make_mut(&mut self.panel).hide_panel(&kind);
        if let Some(active) = *self.main_split.active_tab {
            ctx.submit_command(Command::new(
                LAPCE_UI_COMMAND,
                LapceUICommand::Focus,
                Target::Widget(active),
            ));
        }
    }

    pub fn show_panel(&mut self, ctx: &mut EventCtx, kind: PanelKind) {
        Arc::make_mut(&mut self.panel).show_panel(&kind);
        let focus_id = match kind {
            PanelKind::FileExplorer => self.file_explorer.widget_id,
            PanelKind::SourceControl => self.source_control.active,
            PanelKind::Plugin => self.plugin.widget_id,
            PanelKind::Terminal => self.terminal.widget_id,
            PanelKind::Search => self.search.active,
            PanelKind::Problem => self.problem.widget_id,
        };
        if let PanelKind::Search = kind {
            ctx.submit_command(Command::new(
                LAPCE_COMMAND,
                LapceCommand {
                    kind: CommandKind::MultiSelection(
                        MultiSelectionCommand::SelectAll,
                    ),
                    data: None,
                },
                Target::Widget(focus_id),
            ));
        }
        ctx.submit_command(Command::new(
            LAPCE_UI_COMMAND,
            LapceUICommand::Focus,
            Target::Widget(focus_id),
        ));
    }

    fn toggle_panel_visual(&mut self, ctx: &mut EventCtx, kind: PanelKind) {
        if self.panel.is_panel_visible(&kind) {
            self.hide_panel(ctx, kind);
        } else {
            self.show_panel(ctx, kind);
        }
    }

    fn toggle_panel_focus(&mut self, ctx: &mut EventCtx, kind: PanelKind) {
        let should_hide = match kind {
            PanelKind::FileExplorer | PanelKind::Plugin | PanelKind::Problem => {
                // Some panels don't accept focus (yet). Fall back to visibility check
                // in those cases.
                self.panel.is_panel_visible(&kind)
            }
            PanelKind::Terminal | PanelKind::SourceControl | PanelKind::Search => {
                self.is_panel_focused(kind)
            }
        };
        if should_hide {
            self.hide_panel(ctx, kind);
        } else {
            self.show_panel(ctx, kind);
        }
    }

    pub fn toggle_container_visual(
        &mut self,
        ctx: &mut EventCtx,
        position: &PanelContainerPosition,
    ) {
        let shown = !self.panel.is_container_shown(position);
        let panel = Arc::make_mut(&mut self.panel);
        panel.set_shown(&position.first(), shown);
        panel.set_shown(&position.second(), shown);
        if shown {
            if let Some((kind, _)) =
                self.panel.active_panel_at_position(&position.second())
            {
                self.show_panel(ctx, kind);
            }
            if let Some((kind, _)) =
                self.panel.active_panel_at_position(&position.first())
            {
                self.show_panel(ctx, kind);
            }
        } else {
            if let Some((kind, _)) =
                self.panel.active_panel_at_position(&position.second())
            {
                self.hide_panel(ctx, kind);
            }
            if let Some((kind, _)) =
                self.panel.active_panel_at_position(&position.first())
            {
                self.hide_panel(ctx, kind);
            }
        }
    }

    pub fn read_picker_pwd(&mut self, ctx: &mut EventCtx) {
        let path = self.picker.pwd.clone();
        let event_sink = ctx.get_external_handle();
        let tab_id = self.id;
        FilePickerData::read_dir(&path, tab_id, &self.proxy, event_sink);
    }

    pub fn set_picker_pwd(&mut self, pwd: PathBuf) {
        let picker = Arc::make_mut(&mut self.picker);
        picker.pwd = pwd.clone();
        if let Some(s) = pwd.to_str() {
            let doc = self
                .main_split
                .local_docs
                .get_mut(&LocalBufferKind::FilePicker)
                .unwrap();
            let doc = Arc::make_mut(doc);
            doc.reload(Rope::from(s), true);
            let editor = self
                .main_split
                .editors
                .get_mut(&self.picker.editor_view_id)
                .unwrap();
            let editor = Arc::make_mut(editor);
            editor.cursor = if self.config.core.modal {
                Cursor::new(
                    CursorMode::Normal(doc.buffer().line_end_offset(0, false)),
                    None,
                    None,
                )
            } else {
                Cursor::new(
                    CursorMode::Insert(Selection::caret(
                        doc.buffer().line_end_offset(0, true),
                    )),
                    None,
                    None,
                )
            };
        }
    }

    pub fn handle_workspace_file_change(&self, _ctx: &mut EventCtx) {
        self.file_explorer.reload();
    }
}

pub struct LapceTabLens(pub WidgetId);

impl Lens<LapceWindowData, LapceTabData> for LapceTabLens {
    fn with<V, F: FnOnce(&LapceTabData) -> V>(
        &self,
        data: &LapceWindowData,
        f: F,
    ) -> V {
        let tab = data.tabs.get(&self.0).unwrap();
        f(tab)
    }

    fn with_mut<V, F: FnOnce(&mut LapceTabData) -> V>(
        &self,
        data: &mut LapceWindowData,
        f: F,
    ) -> V {
        let mut tab = data.tabs.get(&self.0).unwrap().clone();
        tab.keypress = data.keypress.clone();
        tab.latest_release = data.latest_release.clone();
        tab.log_file = data.log_file.clone();
        tab.update_in_progress = data.update_in_progress;
        tab.log_file = data.log_file.clone();
        tab.multiple_tab = data.tabs.len() > 1;
        if !tab.panel.order.same(&data.panel_orders) {
            Arc::make_mut(&mut tab.panel).order = data.panel_orders.clone();
        }
        let result = f(&mut tab);
        data.keypress = tab.keypress.clone();
        if !tab.panel.order.same(&data.panel_orders) {
            data.panel_orders = tab.panel.order.clone();
        }
        if !tab.same(data.tabs.get(&self.0).unwrap()) {
            data.tabs.insert(self.0, tab);
        }
        result
    }
}

pub struct LapceWindowLens(pub WindowId);

impl Lens<LapceData, LapceWindowData> for LapceWindowLens {
    fn with<V, F: FnOnce(&LapceWindowData) -> V>(
        &self,
        data: &LapceData,
        f: F,
    ) -> V {
        let tab = data.windows.get(&self.0).unwrap();
        f(tab)
    }

    fn with_mut<V, F: FnOnce(&mut LapceWindowData) -> V>(
        &self,
        data: &mut LapceData,
        f: F,
    ) -> V {
        let mut win = data.windows.get(&self.0).unwrap().clone();
        win.keypress = data.keypress.clone();
        win.latest_release = data.latest_release.clone();
        win.update_in_progress = data.update_in_process;
        win.panel_orders = data.panel_orders.clone();
        let result = f(&mut win);
        data.keypress = win.keypress.clone();
        data.panel_orders = win.panel_orders.clone();
        if !win.same(data.windows.get(&self.0).unwrap()) {
            data.windows.insert(self.0, win);
        }
        result
    }
}

#[derive(Clone, Copy, Debug, PartialEq, Eq)]
pub enum SplitContent {
    EditorTab(WidgetId),
    Split(WidgetId),
}

impl SplitContent {
    pub fn widget_id(&self) -> WidgetId {
        match &self {
            SplitContent::EditorTab(widget_id) => *widget_id,
            SplitContent::Split(split_id) => *split_id,
        }
    }

    pub fn content_info(&self, data: &LapceTabData) -> SplitContentInfo {
        match &self {
            SplitContent::EditorTab(widget_id) => {
                let editor_tab_data =
                    data.main_split.editor_tabs.get(widget_id).unwrap();
                SplitContentInfo::EditorTab(editor_tab_data.tab_info(data))
            }
            SplitContent::Split(split_id) => {
                let split_data = data.main_split.splits.get(split_id).unwrap();
                SplitContentInfo::Split(split_data.split_info(data))
            }
        }
    }

    pub fn set_split_id(&self, data: &mut LapceMainSplitData, split_id: WidgetId) {
        match &self {
            SplitContent::EditorTab(editor_tab_id) => {
                let editor_tab_data =
                    data.editor_tabs.get_mut(editor_tab_id).unwrap();
                Arc::make_mut(editor_tab_data).split = split_id;
            }
            SplitContent::Split(id) => {
                let split_data = data.splits.get_mut(id).unwrap();
                Arc::make_mut(split_data).parent_split = Some(split_id);
            }
        }
    }

    pub fn split_id(&self, data: &LapceMainSplitData) -> Option<WidgetId> {
        match &self {
            SplitContent::EditorTab(editor_tab_id) => {
                let editor_tab_data = data.editor_tabs.get(editor_tab_id).unwrap();
                Some(editor_tab_data.split)
            }
            SplitContent::Split(split_id) => {
                let split_data = data.splits.get(split_id).unwrap();
                split_data.parent_split
            }
        }
    }
}

#[derive(Clone, Debug, PartialEq, Eq)]
pub enum EditorSplitContent {}

#[derive(Clone, Debug)]
pub struct EditorSplitData {
    pub widget_id: WidgetId,
    pub children: Vec<EditorSplitContent>,
    pub direction: SplitDirection,
}

#[derive(Clone, Debug)]
pub struct SplitData {
    pub parent_split: Option<WidgetId>,
    pub widget_id: WidgetId,
    pub children: Vec<SplitContent>,
    pub direction: SplitDirection,
    pub layout_rect: Rc<RefCell<Rect>>,
}

impl SplitData {
    pub fn split_info(&self, data: &LapceTabData) -> SplitInfo {
        let info = SplitInfo {
            direction: self.direction,
            children: self
                .children
                .iter()
                .map(|child| child.content_info(data))
                .collect(),
        };
        info
    }
}

// #[derive(Clone, Debug)]
// pub enum EditorKind {
//     PalettePreview,
//     SplitActive,
// }

#[derive(Clone, Data, Lens)]
pub struct LapceMainSplitData {
    pub tab_id: Arc<WidgetId>,
    pub split_id: Arc<WidgetId>,
    pub active_tab: Arc<Option<WidgetId>>,
    pub active: Arc<Option<WidgetId>>,
    pub editors: im::HashMap<WidgetId, Arc<LapceEditorData>>,
    pub editor_tabs: im::HashMap<WidgetId, Arc<LapceEditorTabData>>,
    pub splits: im::HashMap<WidgetId, Arc<SplitData>>,
    pub open_docs: im::HashMap<PathBuf, Arc<Document>>,
    pub local_docs: im::HashMap<LocalBufferKind, Arc<Document>>,
    pub value_docs: im::HashMap<String, Arc<Document>>,
    pub scratch_docs: im::HashMap<BufferId, Arc<Document>>,
    pub current_save_as: Option<Arc<(BufferContent, WidgetId, bool)>>,
    pub register: Arc<Register>,
    pub proxy: Arc<LapceProxy>,
    pub palette_preview_editor: Arc<WidgetId>,
    pub diagnostics: im::HashMap<PathBuf, Arc<Vec<EditorDiagnostic>>>,
    pub error_count: usize,
    pub warning_count: usize,
    pub workspace: Arc<LapceWorkspace>,
    pub db: Arc<LapceDb>,
    pub locations: Arc<Vec<EditorLocation>>,
    pub current_location: usize,
}

impl LapceMainSplitData {
    pub fn active_editor(&self) -> Option<&LapceEditorData> {
        let id = (*self.active)?;
        Some(self.editors.get(&id)?.as_ref())
    }

    pub fn content_doc(&self, content: &BufferContent) -> Arc<Document> {
        match content {
            BufferContent::File(path) => self.open_docs.get(path).unwrap().clone(),
            BufferContent::Local(kind) => self.local_docs.get(kind).unwrap().clone(),
            BufferContent::SettingsValue(name, ..) => {
                self.value_docs.get(name).unwrap().clone()
            }
            BufferContent::Scratch(id, _) => {
                self.scratch_docs.get(id).unwrap().clone()
            }
        }
    }

    pub fn content_doc_mut(
        &mut self,
        content: &BufferContent,
    ) -> &mut Arc<Document> {
        match content {
            BufferContent::File(path) => self.open_docs.get_mut(path).unwrap(),
            BufferContent::Local(kind) => self.local_docs.get_mut(kind).unwrap(),
            BufferContent::SettingsValue(name, ..) => {
                self.value_docs.get_mut(name).unwrap()
            }
            BufferContent::Scratch(id, _) => self.scratch_docs.get_mut(id).unwrap(),
        }
    }

    pub fn editor_doc(&self, editor_view_id: WidgetId) -> Arc<Document> {
        let editor = self.editors.get(&editor_view_id).unwrap();
        self.content_doc(&editor.content)
    }

    pub fn document_format(
        &mut self,
        path: &Path,
        rev: u64,
        edits: &Result<Vec<TextEdit>>,
    ) {
        let doc = self.open_docs.get(path).unwrap();
        if doc.rev() != rev {
            return;
        }

        if let Ok(edits) = edits {
            if !edits.is_empty() {
                let doc = self.open_docs.get_mut(path).unwrap();

                let edits = edits
                    .iter()
                    .map(|edit| {
                        let start =
                            doc.buffer().offset_of_position(&edit.range.start);
                        let end = doc.buffer().offset_of_position(&edit.range.end);
                        let selection = Selection::region(start, end);
                        (selection, edit.new_text.as_str())
                    })
                    .collect::<Vec<(Selection, &str)>>();

                self.edit(path, &edits, EditType::Other);
            }
        }
    }

    pub fn document_format_and_save(
        &mut self,
        ctx: &mut EventCtx,
        path: &Path,
        rev: u64,
        result: &Result<Vec<TextEdit>>,
        exit_widget_id: Option<WidgetId>,
    ) {
        self.document_format(path, rev, result);
        self.document_save(ctx, path, exit_widget_id);
    }

    pub fn document_save(
        &mut self,
        ctx: &mut EventCtx,
        path: &Path,
        exit_widget_id: Option<WidgetId>,
    ) {
        let doc = self.open_docs.get(path).unwrap();
        let rev = doc.rev();
        let event_sink = ctx.get_external_handle();
        let path = PathBuf::from(path);
        let tab_id = *self.tab_id;
        self.proxy.proxy_rpc.save(
            rev,
            path.clone(),
            Box::new(move |result| {
                if let Ok(ProxyResponse::SaveResponse {}) = result {
                    let _ = event_sink.submit_command(
                        LAPCE_UI_COMMAND,
                        LapceUICommand::BufferSave {
                            path,
                            rev,
                            exit: exit_widget_id,
                        },
                        Target::Widget(tab_id),
                    );
                }
            }),
        );
    }

    pub fn diagnostics_items(
        &self,
        severity: DiagnosticSeverity,
    ) -> Vec<(&PathBuf, Vec<&EditorDiagnostic>)> {
        self.diagnostics
            .iter()
            .filter_map(|(path, diagnostic)| {
                if let Some(doc) = self.open_docs.get(path) {
                    return match doc.diagnostics.as_ref() {
                        Some(d) => {
                            let diagnostics: Vec<&EditorDiagnostic> = d
                                .iter()
                                .filter(|d| d.diagnostic.severity == Some(severity))
                                .collect();
                            if !diagnostics.is_empty() {
                                Some((path, diagnostics))
                            } else {
                                None
                            }
                        }
                        None => None,
                    };
                }
                let diagnostics: Vec<&EditorDiagnostic> = diagnostic
                    .iter()
                    .filter(|d| d.diagnostic.severity == Some(severity))
                    .collect();
                if !diagnostics.is_empty() {
                    Some((path, diagnostics))
                } else {
                    None
                }
            })
            .sorted_by_key(|(path, _)| *path)
            .collect()
    }

    fn cursor_apply_delta(&mut self, path: &Path, delta: &RopeDelta) {
        for (_view_id, editor) in self.editors.iter_mut() {
            if let BufferContent::File(current_path) = &editor.content {
                if current_path == path {
                    Arc::make_mut(editor).cursor.apply_delta(delta);
                }
            }
        }
    }

    pub fn edit(
        &mut self,
        path: &Path,
        edits: &[(impl AsRef<Selection>, &str)],
        edit_type: EditType,
    ) -> Option<RopeDelta> {
        let doc = self.open_docs.get_mut(path)?;

        let buffer_len = doc.buffer().len();
        let mut move_cursor = true;
        for (selection, _) in edits.iter() {
            let selection = selection.as_ref();
            if selection.min_offset() == 0
                && selection.max_offset() >= buffer_len - 1
            {
                move_cursor = false;
                break;
            }
        }

        let (delta, _, _) = Arc::make_mut(doc).do_raw_edit(edits, edit_type);
        if move_cursor {
            self.cursor_apply_delta(path, &delta);
        }
        Some(delta)
    }

    pub fn get_active_tab_mut(
        &mut self,
        ctx: &mut EventCtx,
    ) -> &mut LapceEditorTabData {
        if self.active_tab.is_none() {
            let split = self.splits.get_mut(&self.split_id).unwrap();
            let split = Arc::make_mut(split);

            let editor_tab = LapceEditorTabData {
                widget_id: WidgetId::next(),
                split: *self.split_id,
                active: 0,
                children: Vector::new(),
                layout_rect: Rc::new(RefCell::new(Rect::ZERO)),
                content_is_hot: Rc::new(RefCell::new(false)),
            };

            self.active_tab = Arc::new(Some(editor_tab.widget_id));
            ctx.submit_command(Command::new(
                LAPCE_UI_COMMAND,
                LapceUICommand::SplitAdd(
                    0,
                    SplitContent::EditorTab(editor_tab.widget_id),
                    true,
                ),
                Target::Widget(*self.split_id),
            ));
            split
                .children
                .push(SplitContent::EditorTab(editor_tab.widget_id));
            self.editor_tabs
                .insert(editor_tab.widget_id, Arc::new(editor_tab));
        }

        Arc::make_mut(
            self.editor_tabs
                .get_mut(&(*self.active_tab.clone()).unwrap())
                .unwrap(),
        )
    }

    fn new_editor_tab(
        &mut self,
        ctx: &mut EventCtx,
        split_id: WidgetId,
    ) -> WidgetId {
        let split = self.splits.get_mut(&split_id).unwrap();
        let split = Arc::make_mut(split);

        let editor_tab_id = WidgetId::next();
        let editor_tab = LapceEditorTabData {
            widget_id: editor_tab_id,
            split: split_id,
            active: 0,
            children: Vector::new(),
            layout_rect: Rc::new(RefCell::new(Rect::ZERO)),
            content_is_hot: Rc::new(RefCell::new(false)),
        };
        ctx.submit_command(Command::new(
            LAPCE_UI_COMMAND,
            LapceUICommand::SplitAdd(
                0,
                SplitContent::EditorTab(editor_tab.widget_id),
                true,
            ),
            Target::Widget(split_id),
        ));
        self.active_tab = Arc::new(Some(editor_tab.widget_id));
        split
            .children
            .push(SplitContent::EditorTab(editor_tab.widget_id));
        self.editor_tabs.insert(editor_tab_id, Arc::new(editor_tab));
        editor_tab_id
    }

    fn editor_tab_new_settings(
        &mut self,
        _ctx: &mut EventCtx,
        editor_tab_id: WidgetId,
        config: &LapceConfig,
    ) -> WidgetId {
        let editor_tab = self.editor_tabs.get_mut(&editor_tab_id).unwrap();
        let editor_tab = Arc::make_mut(editor_tab);
        let editor = LapceEditorData::new(
            None,
            None,
            None,
            BufferContent::Local(LocalBufferKind::Keymap),
            config,
        );
        let keymap_input_view_id = editor.view_id;
        self.editors.insert(editor.view_id, Arc::new(editor));
        let child = EditorTabChild::Settings {
            settings_widget_id: WidgetId::next(),
            editor_tab_id,
            keymap_input_view_id,
        };
        editor_tab.children.push_back(child.clone());
        child.widget_id()
    }

    fn editor_tab_new_editor(
        &mut self,
        _ctx: &mut EventCtx,
        editor_tab_id: WidgetId,
        config: &LapceConfig,
    ) -> WidgetId {
        let editor_tab = self.editor_tabs.get_mut(&editor_tab_id).unwrap();
        let editor_tab = Arc::make_mut(editor_tab);
        let editor = Arc::new(LapceEditorData::new(
            None,
            None,
            Some(editor_tab.widget_id),
            BufferContent::Local(LocalBufferKind::Empty),
            config,
        ));
        editor_tab.children.push_back(EditorTabChild::Editor(
            editor.view_id,
            editor.editor_id,
            editor.find_view_id,
        ));
        self.insert_editor(editor.clone(), config);
        editor.view_id
    }

    fn get_editor_from_tab(
        &mut self,
        ctx: &mut EventCtx,
        editor_tab_id: WidgetId,
        same_tab: bool,
        path: Option<PathBuf>,
        scratch: bool,
        config: &LapceConfig,
    ) -> &mut LapceEditorData {
        // If you're asking for no specific path, and you don't want scratch, then we just give you
        // the editor data for the tab id you're asking for.
        if path.is_none() && !scratch {
            let editor_tab = self.editor_tabs.get(&editor_tab_id).unwrap();
            if let Some(EditorTabChild::Editor(id, _, _)) = editor_tab.active_child()
            {
                return Arc::make_mut(self.editors.get_mut(id).unwrap());
            }
        }

        let mut editor_size = Size::ZERO;
        let editor_tabs: Box<
            dyn Iterator<Item = (&WidgetId, &mut Arc<LapceEditorTabData>)>,
        > = if same_tab {
            // If you want the same tab, then we'll only look at the tab you're asking for.
            Box::new(
                vec![(
                    &editor_tab_id,
                    self.editor_tabs.get_mut(&editor_tab_id).unwrap(),
                )]
                .into_iter(),
            )
        } else {
            // Otherwise, we look at all the open tabs available
            Box::new(self.editor_tabs.iter_mut().sorted_by(|(_, a), (_, b)| {
                // Sort the active tab to the start of the iterator
                if Some(a.widget_id) == *self.active_tab {
                    return Ordering::Less;
                }
                if Some(b.widget_id) == *self.active_tab {
                    return Ordering::Greater;
                }
                let a_rect = a.layout_rect.borrow();
                let b_rect = b.layout_rect.borrow();

                // Sort by the start position of the tab
                if a_rect.y0 == b_rect.y0 {
                    a_rect.x0.total_cmp(&b_rect.x0)
                } else {
                    a_rect.y0.total_cmp(&b_rect.y0)
                }
            }))
        };

        // Look for any editor tabs in our 'allowed set' that have the same path, and simply use
        // that editor tab instead of creating a new one.
        for (_, editor_tab) in editor_tabs {
            let editor_tab = Arc::make_mut(editor_tab);
            for (i, child) in editor_tab.children.iter().enumerate() {
                if let EditorTabChild::Editor(id, _, _) = child {
                    let editor = self.editors.get(id).unwrap();
                    let current_size = *editor.size.borrow();
                    if current_size.height > 0.0 {
                        editor_size = current_size;
                    }

                    if let Some(path) = path.as_ref() {
                        if editor.content == BufferContent::File(path.clone()) {
                            editor_tab.active = i;
                            ctx.submit_command(Command::new(
                                LAPCE_UI_COMMAND,
                                LapceUICommand::Focus,
                                Target::Widget(*id),
                            ));
                            return Arc::make_mut(self.editors.get_mut(id).unwrap());
                        }
                    }
                }
            }
        }

        // If we're not showing tabs, or we're just asking for non-specific-path and non-scratch
        // editors, then we'll return the active editor if it is pristine.
        if !config.editor.show_tab || (path.is_none() && !scratch) {
            let editor_tab =
                Arc::make_mut(self.editor_tabs.get_mut(&editor_tab_id).unwrap());
            if let Some(EditorTabChild::Editor(id, _, _)) = editor_tab.active_child()
            {
                let editor = self.editors.get_mut(id).unwrap();
                if let BufferContent::File(path) = &editor.content {
                    if let Some(doc) = self.open_docs.get(path) {
                        if doc.buffer().is_pristine() {
                            return Arc::make_mut(self.editors.get_mut(id).unwrap());
                        }
                    }
                }
            }
        }

        // We didn't find an open editor that met our specifications, so we'll just have to create
        // one.
        let editor_tab =
            Arc::make_mut(self.editor_tabs.get_mut(&editor_tab_id).unwrap());
        let new_editor = Arc::new(LapceEditorData::new(
            None,
            None,
            Some(editor_tab.widget_id),
            BufferContent::Local(LocalBufferKind::Empty),
            config,
        ));
        *new_editor.size.borrow_mut() = editor_size;
        editor_tab.children.insert(
            editor_tab.active + 1,
            EditorTabChild::Editor(
                new_editor.view_id,
                new_editor.editor_id,
                new_editor.find_view_id,
            ),
        );
        ctx.submit_command(Command::new(
            LAPCE_UI_COMMAND,
            LapceUICommand::EditorTabAdd(
                editor_tab.active + 1,
                EditorTabChild::Editor(
                    new_editor.view_id,
                    new_editor.editor_id,
                    new_editor.find_view_id,
                ),
            ),
            Target::Widget(editor_tab.widget_id),
        ));
        editor_tab.active += 1;
        ctx.submit_command(Command::new(
            LAPCE_UI_COMMAND,
            LapceUICommand::Focus,
            Target::Widget(new_editor.view_id),
        ));
        self.insert_editor(new_editor.clone(), config);

        return Arc::make_mut(self.editors.get_mut(&new_editor.view_id).unwrap());
    }

    /// If the supplied `editor_view_id` is some, then this simply returns the editor data for it.  
    /// Otherwise, we check the active tab (and friends if `same_tab` is false) to see if there is
    /// an existing editor that matches the parameters. If not, we create a new editor.  
    /// Note that this does not load the file into the editor. See
    /// [`LapceMainSplitData::jump_to_location`] or [`LapceMainSplitData::go_to_location`] for
    /// creating the editor and loading the file.
    fn get_editor_or_new(
        &mut self,
        ctx: &mut EventCtx,
        editor_view_id: Option<WidgetId>,
        same_tab: bool,
        path: Option<PathBuf>,
        scratch: bool,
        config: &LapceConfig,
    ) -> &mut LapceEditorData {
        match editor_view_id {
            Some(view_id) => Arc::make_mut(self.editors.get_mut(&view_id).unwrap()),
            None => match *self.active_tab {
                Some(active) => self.get_editor_from_tab(
                    ctx, active, same_tab, path, scratch, config,
                ),
                None => {
                    let editor_tab_id = self.new_editor_tab(ctx, *self.split_id);
                    let view_id =
                        self.editor_tab_new_editor(ctx, editor_tab_id, config);
                    Arc::make_mut(self.editors.get_mut(&view_id).unwrap())
                }
            },
        }
    }

    pub fn jump_to_position(
        &mut self,
        ctx: &mut EventCtx,
        editor_view_id: Option<WidgetId>,
        same_tab: bool,
        position: Position,
        config: &LapceConfig,
    ) {
        let editor = self.get_editor_or_new(
            ctx,
            editor_view_id,
            same_tab,
            None,
            false,
            config,
        );
        let path = if let BufferContent::File(path) = &editor.content {
            Some(path.clone())
        } else {
            None
        };

        if let Some(path) = path {
            let location = EditorLocation {
                path,
                position: Some(position),
                scroll_offset: None,
                history: None,
            };
            self.jump_to_location(ctx, editor_view_id, same_tab, location, config);
        }
    }

    /// Open the plugin information view, which display's the plugins readme, repo, and other
    /// related bits
    pub fn open_plugin_info(&mut self, ctx: &mut EventCtx, volt: &VoltInfo) {
        let editor_tab_id = self
            .active_tab
            .as_ref()
            .unwrap_or_else(|| self.new_editor_tab(ctx, *self.split_id));

        let editor_tab =
            Arc::make_mut(self.editor_tabs.get_mut(&editor_tab_id).unwrap());

        let open_volt_id = volt.id();
        let mut existing: Option<WidgetId> = None;
        for (i, child) in editor_tab.children.iter().enumerate() {
            if let EditorTabChild::Plugin { volt_id, .. } = child {
                if &open_volt_id == volt_id {
                    editor_tab.active = i;
                    existing = Some(child.widget_id());
                    break;
                }
            }
        }

        let widget_id = existing.unwrap_or_else(|| {
            let child = EditorTabChild::Plugin {
                widget_id: WidgetId::next(),
                volt_id: volt.id(),
                volt_name: volt.display_name.clone(),
                editor_tab_id: editor_tab.widget_id,
            };

            let new_tab = editor_tab.children.is_empty();
            let index = if new_tab { 0 } else { editor_tab.active + 1 };
            editor_tab.children.insert(index, child.clone());
            if !new_tab {
                ctx.submit_command(Command::new(
                    LAPCE_UI_COMMAND,
                    LapceUICommand::EditorTabAdd(index, child.clone()),
                    Target::Widget(editor_tab.widget_id),
                ));
            }
            editor_tab.active = index;
            child.widget_id()
        });
        ctx.submit_command(Command::new(
            LAPCE_UI_COMMAND,
            LapceUICommand::Focus,
            Target::Widget(widget_id),
        ));
    }

    pub fn open_settings(
        &mut self,
        ctx: &mut EventCtx,
        show_key_bindings: bool,
        config: &LapceConfig,
    ) {
        let widget_id = match *self.active_tab {
            Some(active) => {
                let editor_tab =
                    Arc::make_mut(self.editor_tabs.get_mut(&active).unwrap());
                let mut existing: Option<WidgetId> = None;
                for (i, child) in editor_tab.children.iter().enumerate() {
                    if let EditorTabChild::Settings { .. } = child {
                        editor_tab.active = i;
                        existing = Some(child.widget_id());
                        break;
                    }
                }

                if let Some(widget_id) = existing {
                    widget_id
                } else {
                    let editor = LapceEditorData::new(
                        None,
                        None,
                        None,
                        BufferContent::Local(LocalBufferKind::Keymap),
                        config,
                    );
                    let keymap_input_view_id = editor.view_id;
                    self.editors.insert(editor.view_id, Arc::new(editor));
                    let child = EditorTabChild::Settings {
                        settings_widget_id: WidgetId::next(),
                        editor_tab_id: editor_tab.widget_id,
                        keymap_input_view_id,
                    };
                    editor_tab
                        .children
                        .insert(editor_tab.active + 1, child.clone());
                    ctx.submit_command(Command::new(
                        LAPCE_UI_COMMAND,
                        LapceUICommand::EditorTabAdd(
                            editor_tab.active + 1,
                            child.clone(),
                        ),
                        Target::Widget(editor_tab.widget_id),
                    ));
                    editor_tab.active += 1;
                    child.widget_id()
                }
            }
            None => {
                let editor_tab_id = self.new_editor_tab(ctx, *self.split_id);
                self.editor_tab_new_settings(ctx, editor_tab_id, config)
            }
        };
        ctx.submit_command(Command::new(
            LAPCE_UI_COMMAND,
            LapceUICommand::Focus,
            Target::Widget(widget_id),
        ));
        if show_key_bindings {
            ctx.submit_command(Command::new(
                LAPCE_UI_COMMAND,
                LapceUICommand::ShowKeybindings,
                Target::Widget(widget_id),
            ));
        } else {
            ctx.submit_command(Command::new(
                LAPCE_UI_COMMAND,
                LapceUICommand::ShowSettings,
                Target::Widget(widget_id),
            ));
        }
    }

    /// Jump to a specific location, getting/creating the editor as needed.
    pub fn jump_to_location<P: EditorPosition + Send + 'static>(
        &mut self,
        ctx: &mut EventCtx,
        editor_view_id: Option<WidgetId>,
        same_tab: bool,
        location: EditorLocation<P>,
        config: &LapceConfig,
    ) -> WidgetId {
        self.jump_to_location_cb::<P, fn(&mut EventCtx, &mut LapceMainSplitData)>(
            ctx,
            editor_view_id,
            same_tab,
            location,
            config,
            None,
        )
    }

    /// Jump to a specific location, getting/creating the editor as needed.  
    /// This version allows a callback which will be called once the buffer is loaded.
    pub fn jump_to_location_cb<
        P: EditorPosition + Send + 'static,
        F: Fn(&mut EventCtx, &mut LapceMainSplitData) + Send + 'static,
    >(
        &mut self,
        ctx: &mut EventCtx,
        editor_view_id: Option<WidgetId>,
        same_tab: bool,
        location: EditorLocation<P>,
        config: &LapceConfig,
        cb: Option<F>,
    ) -> WidgetId {
        // If there's an active editor tab, save the jump location so that the user can quickly go
        // back to it using the jump commands
        if let Some(active_tab) = self.active_tab.as_ref() {
            let editor_tab = self.editor_tabs.get(active_tab).unwrap();
            if let Some(EditorTabChild::Editor(view_id, _, _)) =
                editor_tab.active_child()
            {
                let editor = self.editors.get(view_id).unwrap();
                if let BufferContent::File(path) = &editor.content {
                    self.save_jump_location(
                        path.to_path_buf(),
                        editor.cursor.offset(),
                        editor.scroll_offset,
                    );
                }
            }
        }
        // Get an existing editor for the file, if it exists, otherwise create a new one
        let editor_view_id = self
            .get_editor_or_new(
                ctx,
                editor_view_id,
                same_tab,
                Some(location.path.clone()),
                false,
                config,
            )
            .view_id;
        // Actually jump to the requisite location in our constructed editor
        self.go_to_location_cb::<P, F>(
            ctx,
            Some(editor_view_id),
            same_tab,
            location,
            config,
            cb,
        );
        editor_view_id
    }

    pub fn can_jump_location_backward(&self) -> bool {
        self.current_location >= 1
    }

    pub fn can_jump_location_forward(&self) -> bool {
        !(self.locations.is_empty()
            || self.current_location >= self.locations.len() - 1)
    }

    pub fn save_jump_location(
        &mut self,
        path: PathBuf,
        offset: usize,
        scroll_offset: Vec2,
    ) {
        if let Some(last_location) = self.locations.last() {
            if last_location.path == path
                && last_location.position == Some(offset)
                && last_location.scroll_offset == Some(scroll_offset)
            {
                return;
            }
        }
        let location = EditorLocation {
            path,
            position: Some(offset),
            scroll_offset: Some(scroll_offset),
            history: None,
        };
        Arc::make_mut(&mut self.locations).push(location);
        self.current_location = self.locations.len();
    }

    fn get_name_for_new_file(&self) -> String {
        const PREFIX: &str = "Untitled-";

        // Checking just the current scratch_docs rather than all the different document
        // collections seems to be the right thing to do. The user may have genuine 'new N'
        // files tucked away somewhere in their workspace.
        let new_num = self
            .scratch_docs
            .values()
            .filter_map(|doc| match doc.content() {
                BufferContent::Scratch(_, existing_name) => {
                    // The unwraps are safe because scratch docs are always
                    // titled the same format and the user cannot change the name.
                    let num_part = existing_name.strip_prefix(PREFIX).unwrap();
                    let num = num_part.parse::<i32>().unwrap();
                    Some(num)
                }
                _ => None,
            })
            .max()
            .unwrap_or(0)
            + 1;

        format!("{PREFIX}{new_num}")
    }

    pub fn install_theme(&mut self, ctx: &mut EventCtx, _config: &LapceConfig) {
        let tab = self.get_active_tab_mut(ctx);
        let child = tab.active_child().cloned();
        if let Some(child) = child {
            match child {
                EditorTabChild::Editor(view_id, _, _) => {
                    let editor = self.editors.get(&view_id).unwrap();
                    if let BufferContent::File(ref path) = editor.content {
                        if let Some(folder) = Directory::themes_directory() {
                            if let Some(file_name) = path.file_name() {
                                let _ = std::fs::copy(path, folder.join(file_name));
                            }
                        }
                    }
                }
                EditorTabChild::Settings { .. } => {}
                EditorTabChild::Plugin { .. } => {}
            }
        }
    }

    pub fn export_theme(&mut self, ctx: &mut EventCtx, config: &LapceConfig) {
        let id = self.new_file(ctx, config);
        let doc = self.scratch_docs.get_mut(&id).unwrap();
        let doc = Arc::make_mut(doc);

        #[cfg(feature = "lang-toml")]
        doc.set_language(lapce_core::language::LapceLanguage::Toml);

        doc.reload(Rope::from(config.export_theme()), true);
    }

    pub fn new_file(
        &mut self,
        ctx: &mut EventCtx,
        config: &LapceConfig,
    ) -> BufferId {
        let tab_id = *self.tab_id;
        let proxy = self.proxy.clone();
        let buffer_id = BufferId::next();
        let content =
            BufferContent::Scratch(buffer_id, self.get_name_for_new_file());
        let doc =
            Document::new(content.clone(), tab_id, ctx.get_external_handle(), proxy);
        self.scratch_docs.insert(buffer_id, Arc::new(doc));

        let editor = self.get_editor_or_new(ctx, None, true, None, true, config);
        editor.content = content;
        editor.cursor = if config.core.modal {
            Cursor::new(CursorMode::Normal(0), None, None)
        } else {
            Cursor::new(CursorMode::Insert(Selection::caret(0)), None, None)
        };
        buffer_id
    }

    pub fn go_to_location<P: EditorPosition + Send + 'static>(
        &mut self,
        ctx: &mut EventCtx,
        editor_view_id: Option<WidgetId>,
        same_tab: bool,
        location: EditorLocation<P>,
        config: &LapceConfig,
    ) {
        // Unfortunately this is the 'nicest' way I know to pass in no callback to an Option<F>
        self.go_to_location_cb::<P, fn(&mut EventCtx, &mut LapceMainSplitData)>(
            ctx,
            editor_view_id,
            same_tab,
            location,
            config,
            None,
        );
    }

    /// Go to the location in the editor
    /// `cb` is called when the buffer is loaded, or immediately if it is already loaded.
    pub fn go_to_location_cb<
        P: EditorPosition + Send + 'static,
        F: Fn(&mut EventCtx, &mut LapceMainSplitData) + Send + 'static,
    >(
        &mut self,
        ctx: &mut EventCtx,
        editor_view_id: Option<WidgetId>,
        same_tab: bool,
        location: EditorLocation<P>,
        config: &LapceConfig,
        cb: Option<F>,
    ) {
        let editor_view_id = self
            .get_editor_or_new(
                ctx,
                editor_view_id,
                same_tab,
                Some(location.path.clone()),
                false,
                config,
            )
            .view_id;
        let doc = self.editor_doc(editor_view_id);

        // Whether we're swapping to a different file/kind-of-buffer
        let new_buffer = match doc.content() {
            BufferContent::File(path) => path != &location.path,
            BufferContent::Local(_) => true,
            BufferContent::SettingsValue(..) => true,
            BufferContent::Scratch(..) => true,
        };
        if new_buffer {
            // Save the position in the document so that when the user reopens it, they'll
            // return to the same place
            self.db.save_doc_position(&self.workspace, &doc);
        } else if location.position.is_none()
            && location.scroll_offset.is_none()
            && location.history.is_none()
        {
            // If it is not a new buffer (so it is the same file); and there's no positioning,
            // scrolling, or history, then we don't need to do anything to the editor at all.
            return;
        }
        let path = location.path.clone();
        // TODO: Could this just be done via an if let Some()? Would have to reorder the if/else
        let doc_exists = self.open_docs.contains_key(&path);
        if !doc_exists {
            // There's no existing document for the path, so we need to construct a new one.
            let mut doc = Document::new(
                BufferContent::File(path.clone()),
                *self.tab_id,
                ctx.get_external_handle(),
                self.proxy.clone(),
            );

            // Acquire information about the buffer when it was last accessed, restoring their
            // scroll & cursor position.
            if let Ok(info) = self.db.get_buffer_info(&self.workspace, &path) {
                doc.scroll_offset =
                    Vec2::new(info.scroll_offset.0, info.scroll_offset.1);
                doc.cursor_offset = info.cursor_offset;
            }

            let cb: Option<InitBufferContentCb> = cb.map(|cb| Box::new(cb) as _);

            // Since we don't have document loaded, we'll have to retrieve it from the proxy
            // So, the document is not immediately filled with content!
            doc.retrieve_file(vec![(editor_view_id, location)], None, cb);
            self.open_docs.insert(path.clone(), Arc::new(doc));
        } else {
            let doc = self.open_docs.get_mut(&path).unwrap().clone();

            let (offset, scroll_offset) = match &location.position {
                Some(offset) => {
                    let doc = self.open_docs.get_mut(&path).unwrap();
                    let doc = Arc::make_mut(doc);

                    // Convert the offset into a utf8 form for us to use
                    let offset = {
                        let offset = offset.to_utf8_offset(doc.buffer());
                        doc.cursor_offset = offset;
                        offset
                    };

                    if let Some(scroll_offset) = location.scroll_offset.as_ref() {
                        doc.scroll_offset = *scroll_offset;
                    }

                    (offset, location.scroll_offset.as_ref())
                }
                // No custom position, so we'll simply keep them where they were
                None => (doc.cursor_offset, Some(&doc.scroll_offset)),
            };
            // Ensure that the offset is within the bounds of the document
            let offset = offset.min(doc.buffer().len());

            // Update the document's source control history with the given version
            if let Some(version) = location.history.as_ref() {
                let doc = self.open_docs.get_mut(&path).unwrap();
                // TODO(minor): Could we avoid this make mut definitely cloning the `Document` by
                // early-dropping our held doc above?
                Arc::make_mut(doc).retrieve_history(version);
            }

            let editor = self.get_editor_or_new(
                ctx,
                Some(editor_view_id),
                same_tab,
                Some(location.path.clone()),
                false,
                config,
            );
            editor.view = if let Some(version) = location.history.as_ref() {
                // If they've provided us with a history version, then we're comparing with that
                // version of the file.
                EditorView::Diff(version.to_string())
            } else {
                EditorView::Normal
            };
            editor.content = BufferContent::File(path.clone());
            editor.compare = location.history.clone();
            editor.cursor = if config.core.modal {
                Cursor::new(CursorMode::Normal(offset), None, None)
            } else {
                Cursor::new(CursorMode::Insert(Selection::caret(offset)), None, None)
            };

            if let Some(scroll_offset) = scroll_offset {
                ctx.submit_command(Command::new(
                    LAPCE_UI_COMMAND,
                    LapceUICommand::ForceScrollTo(scroll_offset.x, scroll_offset.y),
                    Target::Widget(editor.view_id),
                ));
            } else if new_buffer || editor_view_id == *self.palette_preview_editor {
                ctx.submit_command(Command::new(
                    LAPCE_UI_COMMAND,
                    LapceUICommand::EnsureCursorPosition(
                        EnsureVisiblePosition::CenterOfWindow,
                    ),
                    Target::Widget(editor_view_id),
                ));
            } else {
                ctx.submit_command(Command::new(
                    LAPCE_UI_COMMAND,
                    LapceUICommand::EnsureCursorVisible(Some(
                        EnsureVisiblePosition::CenterOfWindow,
                    )),
                    Target::Widget(editor_view_id),
                ));
            }

            // Finished setting up the file, so alert the caller
            if let Some(cb) = cb {
                (cb)(ctx, self);
            }
        }
    }

    pub fn jump_to_line(
        &mut self,
        ctx: &mut EventCtx,
        editor_view_id: Option<WidgetId>,
        line: usize,
        config: &LapceConfig,
    ) {
        let editor =
            self.get_editor_or_new(ctx, editor_view_id, true, None, false, config);
        let path = if let BufferContent::File(path) = &editor.content {
            Some(path.clone())
        } else {
            None
        };

        let position = Line(line);

        if let Some(path) = path {
            let location = EditorLocation {
                path,
                position: Some(position),
                scroll_offset: None,
                history: None,
            };
            self.jump_to_location(ctx, editor_view_id, true, location, config);
        }
    }
}

impl LapceMainSplitData {
    #[allow(clippy::too_many_arguments)]
    pub fn new(
        tab_id: WidgetId,
        workspace_info: Option<&WorkspaceInfo>,
        palette_preview_editor: WidgetId,
        proxy: Arc<LapceProxy>,
        config: &LapceConfig,
        event_sink: ExtEventSink,
        workspace: Arc<LapceWorkspace>,
        db: Arc<LapceDb>,
        unsaved_buffers: im::HashMap<String, String>,
    ) -> Self {
        let split_id = Arc::new(WidgetId::next());

        let mut editors = im::HashMap::new();
        let editor_tabs = im::HashMap::new();
        let splits = im::HashMap::new();

        let open_docs = im::HashMap::new();
        let mut local_docs = im::HashMap::new();
        local_docs.insert(
            LocalBufferKind::Empty,
            Arc::new(Document::new(
                BufferContent::Local(LocalBufferKind::Empty),
                tab_id,
                event_sink.clone(),
                proxy.clone(),
            )),
        );
        local_docs.insert(
            LocalBufferKind::PathName,
            Arc::new(Document::new(
                BufferContent::Local(LocalBufferKind::PathName),
                tab_id,
                event_sink.clone(),
                proxy.clone(),
            )),
        );
        let value_docs = im::HashMap::new();
        let scratch_docs = im::HashMap::new();

        let editor = LapceEditorData::new(
            Some(palette_preview_editor),
            None,
            None,
            BufferContent::Local(LocalBufferKind::Empty),
            config,
        );
        editors.insert(editor.view_id, Arc::new(editor));

        let mut main_split_data = Self {
            tab_id: Arc::new(tab_id),
            split_id,
            editors,
            editor_tabs,
            splits,
            open_docs,
            local_docs,
            value_docs,
            scratch_docs,
            active: Arc::new(None),
            active_tab: Arc::new(None),
            register: Arc::new(Register::default()),
            current_save_as: None,
            proxy,
            palette_preview_editor: Arc::new(palette_preview_editor),
            diagnostics: im::HashMap::new(),
            error_count: 0,
            warning_count: 0,
            workspace,
            db,
            locations: Arc::new(Vec::new()),
            current_location: 0,
        };

        if let Some(info) = workspace_info {
            let mut positions = HashMap::new();
            let split_data = info.split.to_data(
                &mut main_split_data,
                None,
                &mut positions,
                tab_id,
                config,
                event_sink,
            );
            main_split_data.split_id = Arc::new(split_data.widget_id);
            for (path, locations) in positions.into_iter() {
                let unsaved_buffer = unsaved_buffers
                    .get(&path.to_str().unwrap().to_string())
                    .map(Rope::from);
                Arc::make_mut(main_split_data.open_docs.get_mut(&path).unwrap())
                    .retrieve_file(locations.clone(), unsaved_buffer, None);
            }
        } else {
            main_split_data.splits.insert(
                *main_split_data.split_id,
                Arc::new(SplitData {
                    parent_split: None,
                    widget_id: *main_split_data.split_id,
                    children: Vec::new(),
                    direction: SplitDirection::Vertical,
                    layout_rect: Rc::new(RefCell::new(Rect::ZERO)),
                }),
            );
        }
        main_split_data
    }

    pub fn insert_editor(
        &mut self,
        editor: Arc<LapceEditorData>,
        config: &LapceConfig,
    ) {
        if let Some((find_view_id, find_editor_id)) = editor.find_view_id {
            let mut find_editor = LapceEditorData::new(
                Some(find_view_id),
                Some(find_editor_id),
                None,
                BufferContent::Local(LocalBufferKind::Search),
                config,
            );
            find_editor.parent_view_id = Some(editor.view_id);
            self.editors
                .insert(find_editor.view_id, Arc::new(find_editor));
        }
        self.editors.insert(editor.view_id, editor);
    }

    pub fn add_editor(
        &mut self,
        view_id: WidgetId,
        split_id: Option<WidgetId>,
        buffer_kind: LocalBufferKind,
        config: &LapceConfig,
        event_sink: ExtEventSink,
    ) {
        let doc = Document::new(
            BufferContent::Local(buffer_kind.clone()),
            *self.tab_id,
            event_sink,
            self.proxy.clone(),
        );
        self.local_docs.insert(buffer_kind.clone(), Arc::new(doc));

        let editor = LapceEditorData::new(
            Some(view_id),
            None,
            split_id,
            BufferContent::Local(buffer_kind),
            config,
        );
        self.editors.insert(editor.view_id, Arc::new(editor));
    }

    pub fn split_close(
        &mut self,
        _ctx: &mut EventCtx,
        split_id: WidgetId,
        from_content: SplitContent,
    ) {
        let split = self.splits.get_mut(&split_id).unwrap();
        let split = Arc::make_mut(split);

        let mut index = 0;
        for (i, content) in split.children.iter().enumerate() {
            if content == &from_content {
                index = i;
                break;
            }
        }
        split.children.remove(index);
    }

    pub fn update_split_content_layout_rect(
        &self,
        content: SplitContent,
        rect: Rect,
    ) {
        match content {
            SplitContent::EditorTab(widget_id) => {
                self.update_editor_tab_layout_rect(widget_id, rect);
            }
            SplitContent::Split(split_id) => {
                self.update_split_layout_rect(split_id, rect);
            }
        }
    }

    pub fn update_editor_tab_layout_rect(&self, widget_id: WidgetId, rect: Rect) {
        let editor_tab = self.editor_tabs.get(&widget_id).unwrap();
        *editor_tab.layout_rect.borrow_mut() = rect;
    }

    pub fn update_split_layout_rect(&self, split_id: WidgetId, rect: Rect) {
        let split = self.splits.get(&split_id).unwrap();
        *split.layout_rect.borrow_mut() = rect;
    }

    pub fn save_as_success(
        &mut self,
        ctx: &mut EventCtx,
        content: &BufferContent,
        rev: u64,
        path: &Path,
        view_id: WidgetId,
        exit: bool,
    ) {
        match content {
            BufferContent::Scratch(id, scratch_doc_name) => {
                let doc = self.scratch_docs.get(id).unwrap();
                if doc.rev() == rev {
                    let new_content = BufferContent::File(path.to_path_buf());
                    for (_, editor) in self.editors.iter_mut() {
                        if editor.content
                            == BufferContent::Scratch(
                                *id,
                                scratch_doc_name.to_string(),
                            )
                        {
                            Arc::make_mut(editor).content = new_content.clone();
                        }
                    }

                    let mut doc = self.scratch_docs.remove(id).unwrap();
                    let mut_doc = Arc::make_mut(&mut doc);
                    mut_doc.buffer_mut().set_pristine();
                    mut_doc.set_content(new_content);
                    self.open_docs.insert(path.to_path_buf(), doc);
                    if exit {
                        ctx.submit_command(Command::new(
                            LAPCE_COMMAND,
                            LapceCommand {
                                kind: CommandKind::Focus(FocusCommand::SplitClose),
                                data: None,
                            },
                            Target::Widget(view_id),
                        ));
                    }
                }
            }
            BufferContent::File(_) => {}
            _ => {}
        }
    }

    pub fn save_as(
        &mut self,
        ctx: &mut EventCtx,
        content: &BufferContent,
        path: &Path,
        view_id: WidgetId,
        exit: bool,
    ) {
        match content {
            BufferContent::Scratch(id, _) => {
                let event_sink = ctx.get_external_handle();
                let doc = self.scratch_docs.get(id).unwrap();
                let rev = doc.rev();
                let path = path.to_path_buf();
                let content = content.clone();
                self.proxy.proxy_rpc.save_buffer_as(
                    doc.id(),
                    path.to_path_buf(),
                    doc.rev(),
                    doc.buffer().to_string(),
                    Box::new(move |result| {
                        if let Ok(_r) = result {
                            let _ = event_sink.submit_command(
                                LAPCE_UI_COMMAND,
                                LapceUICommand::SaveAsSuccess {
                                    content,
                                    rev,
                                    path,
                                    view_id,
                                    exit,
                                },
                                Target::Auto,
                            );
                        }
                    }),
                );
            }
            BufferContent::File(_) => {}
            _ => {}
        }
    }

    pub fn widget_close(
        &mut self,
        ctx: &mut EventCtx,
        widget_id: WidgetId,
        editor_tab_id: WidgetId,
    ) {
        let editor_tab = self.editor_tabs.get(&editor_tab_id).unwrap();
        let index = editor_tab
            .children
            .iter()
            .position(|child| child.widget_id() == widget_id)
            .unwrap_or(0);
        ctx.submit_command(Command::new(
            LAPCE_UI_COMMAND,
            LapceUICommand::EditorTabRemove(index, true, true),
            Target::Widget(editor_tab_id),
        ));
    }

    pub fn editor_close(
        &mut self,
        ctx: &mut EventCtx,
        view_id: WidgetId,
        force: bool,
    ) {
        let editor = self.editors.get(&view_id).unwrap();
        if let BufferContent::File(_) | BufferContent::Scratch(..) = &editor.content
        {
            let doc = self.editor_doc(view_id);
            if !force && !doc.buffer().is_pristine() {
                let exits = self.editors.iter().any(|(_, e)| {
                    &e.content == doc.content() && e.view_id != view_id
                });
                if !exits {
                    ctx.submit_command(Command::new(
                        LAPCE_UI_COMMAND,
                        LapceUICommand::ShowAlert(AlertContentData {
                            title: format!(
                                "Do you want to save the changes you made to {}?",
                                doc.content().file_name()
                            ),
                            msg: "Your changes will be lost if you don't save them."
                                .to_string(),
                            buttons: vec![
                                (
                                    "Save".to_string(),
                                    view_id,
                                    LapceCommand {
                                        kind: CommandKind::Focus(
                                            FocusCommand::SaveAndExit,
                                        ),
                                        data: None,
                                    },
                                ),
                                (
                                    "Don't Save".to_string(),
                                    view_id,
                                    LapceCommand {
                                        kind: CommandKind::Focus(
                                            FocusCommand::ForceExit,
                                        ),
                                        data: None,
                                    },
                                ),
                            ],
                        }),
                        Target::Widget(*self.tab_id),
                    ));
                    return;
                }
            }
            self.db.save_doc_position(&self.workspace, &doc);
        }
        if let Some(tab_id) = editor.tab_id {
            let editor_tab = self.editor_tabs.get(&tab_id).unwrap();
            let mut index = 0;
            for (i, child) in editor_tab.children.iter().enumerate() {
                if child.widget_id() == view_id {
                    index = i;
                }
            }
            ctx.submit_command(Command::new(
                LAPCE_UI_COMMAND,
                LapceUICommand::EditorTabRemove(index, true, true),
                Target::Widget(tab_id),
            ));
        }
    }

    #[allow(clippy::too_many_arguments)]
    pub fn split(
        &mut self,
        ctx: &mut EventCtx,
        split_id: WidgetId,
        from_content: SplitContent,
        new_content: SplitContent,
        direction: SplitDirection,
        shift_current: bool,
        focus_new: bool,
    ) -> WidgetId {
        let split = self.splits.get_mut(&split_id).unwrap();
        let split = Arc::make_mut(split);

        let mut index = 0;
        for (i, content) in split.children.iter().enumerate() {
            if content == &from_content {
                index = i;
                break;
            }
        }

        if direction != split.direction && split.children.len() == 1 {
            split.direction = direction;
            ctx.submit_command(Command::new(
                LAPCE_UI_COMMAND,
                LapceUICommand::SplitChangeDirection(direction),
                Target::Widget(split_id),
            ));
        }

        if direction == split.direction {
            let new_index = if shift_current { index } else { index + 1 };
            split.children.insert(new_index, new_content);
            ctx.submit_command(Command::new(
                LAPCE_UI_COMMAND,
                LapceUICommand::SplitAdd(new_index, new_content, false),
                Target::Widget(split_id),
            ));
            split_id
        } else {
            let children = if shift_current {
                vec![new_content, from_content]
            } else {
                vec![from_content, new_content]
            };
            let new_split = SplitData {
                parent_split: Some(split.widget_id),
                widget_id: WidgetId::next(),
                children,
                direction,
                layout_rect: Rc::new(RefCell::new(Rect::ZERO)),
            };
            let new_split_id = new_split.widget_id;
            split.children[index] = SplitContent::Split(new_split.widget_id);
            ctx.submit_command(Command::new(
                LAPCE_UI_COMMAND,
                LapceUICommand::SplitReplace(
                    index,
                    SplitContent::Split(new_split.widget_id),
                ),
                Target::Widget(split_id),
            ));
            if focus_new {
                ctx.submit_command(Command::new(
                    LAPCE_UI_COMMAND,
                    LapceUICommand::Focus,
                    Target::Widget(new_content.widget_id()),
                ));
            } else {
                ctx.submit_command(Command::new(
                    LAPCE_UI_COMMAND,
                    LapceUICommand::Focus,
                    Target::Widget(from_content.widget_id()),
                ));
            }
            self.splits.insert(new_split.widget_id, Arc::new(new_split));
            new_split_id
        }
    }

    pub fn split_exchange(&mut self, ctx: &mut EventCtx, content: SplitContent) {
        if let Some(split_id) = content.split_id(self) {
            ctx.submit_command(Command::new(
                LAPCE_UI_COMMAND,
                LapceUICommand::SplitExchange(content),
                Target::Widget(split_id),
            ));
        }
    }

    pub fn split_move(
        &mut self,
        ctx: &mut EventCtx,
        content: SplitContent,
        direction: SplitMoveDirection,
    ) {
        match content {
            SplitContent::EditorTab(widget_id) => {
                let editor_tab = self.editor_tabs.get(&widget_id).unwrap();
                let rect = editor_tab.layout_rect.borrow();
                match direction {
                    SplitMoveDirection::Up => {
                        for (_, e) in self.editor_tabs.iter() {
                            let current_rect = e.layout_rect.borrow();
                            if current_rect.y1 == rect.y0
                                && current_rect.x0 <= rect.x0
                                && rect.x0 < current_rect.x1
                            {
                                ctx.submit_command(Command::new(
                                    LAPCE_UI_COMMAND,
                                    LapceUICommand::Focus,
                                    Target::Widget(e.children[e.active].widget_id()),
                                ));
                                return;
                            }
                        }
                    }
                    SplitMoveDirection::Down => {
                        for (_, e) in self.editor_tabs.iter() {
                            let current_rect = e.layout_rect.borrow();
                            if current_rect.y0 == rect.y1
                                && current_rect.x0 <= rect.x0
                                && rect.x0 < current_rect.x1
                            {
                                ctx.submit_command(Command::new(
                                    LAPCE_UI_COMMAND,
                                    LapceUICommand::Focus,
                                    Target::Widget(e.children[e.active].widget_id()),
                                ));
                                return;
                            }
                        }
                    }
                    SplitMoveDirection::Right => {
                        for (_, e) in self.editor_tabs.iter() {
                            let current_rect = e.layout_rect.borrow();
                            if current_rect.x0 == rect.x1
                                && current_rect.y0 <= rect.y0
                                && rect.y0 < current_rect.y1
                            {
                                ctx.submit_command(Command::new(
                                    LAPCE_UI_COMMAND,
                                    LapceUICommand::Focus,
                                    Target::Widget(e.children[e.active].widget_id()),
                                ));
                                return;
                            }
                        }
                    }
                    SplitMoveDirection::Left => {
                        for (_, e) in self.editor_tabs.iter() {
                            let current_rect = e.layout_rect.borrow();
                            if current_rect.x1 == rect.x0
                                && current_rect.y0 <= rect.y0
                                && rect.y0 < current_rect.y1
                            {
                                ctx.submit_command(Command::new(
                                    LAPCE_UI_COMMAND,
                                    LapceUICommand::Focus,
                                    Target::Widget(e.children[e.active].widget_id()),
                                ));
                                return;
                            }
                        }
                    }
                }
            }
            SplitContent::Split(_) => {}
        }
    }

    fn split_plugin(
        &mut self,
        ctx: &mut EventCtx,
        editor_tab_id: WidgetId,
        volt_id: VoltID,
        volt_name: String,
        direction: SplitDirection,
        _config: &LapceConfig,
    ) {
        let editor_tab = self.editor_tabs.get(&editor_tab_id).unwrap();
        let split_id = editor_tab.split;

        let new_editor_tab_id = WidgetId::next();
        let mut new_editor_tab = LapceEditorTabData {
            widget_id: new_editor_tab_id,
            split: split_id,
            active: 0,
            children: vec![EditorTabChild::Plugin {
                widget_id: WidgetId::next(),
                editor_tab_id: new_editor_tab_id,
                volt_id,
                volt_name,
            }]
            .into(),
            layout_rect: Rc::new(RefCell::new(Rect::ZERO)),
            content_is_hot: Rc::new(RefCell::new(false)),
        };

        let new_split_id = self.split(
            ctx,
            split_id,
            SplitContent::EditorTab(editor_tab_id),
            SplitContent::EditorTab(new_editor_tab.widget_id),
            direction,
            false,
            false,
        );

        new_editor_tab.split = new_split_id;
        if split_id != new_split_id {
            let editor_tab = self.editor_tabs.get_mut(&editor_tab_id).unwrap();
            let editor_tab = Arc::make_mut(editor_tab);
            editor_tab.split = new_split_id;
        }
        self.editor_tabs
            .insert(new_editor_tab.widget_id, Arc::new(new_editor_tab));
    }

    pub fn split_settings(
        &mut self,
        ctx: &mut EventCtx,
        editor_tab_id: WidgetId,
        direction: SplitDirection,
        config: &LapceConfig,
    ) {
        let editor_tab = self.editor_tabs.get(&editor_tab_id).unwrap();
        let split_id = editor_tab.split;

        let editor = LapceEditorData::new(
            None,
            None,
            None,
            BufferContent::Local(LocalBufferKind::Keymap),
            config,
        );
        let keymap_input_view_id = editor.view_id;
        self.editors.insert(editor.view_id, Arc::new(editor));

        let new_editor_tab_id = WidgetId::next();
        let mut new_editor_tab = LapceEditorTabData {
            widget_id: new_editor_tab_id,
            split: split_id,
            active: 0,
            children: vec![EditorTabChild::Settings {
                settings_widget_id: WidgetId::next(),
                editor_tab_id: new_editor_tab_id,
                keymap_input_view_id,
            }]
            .into(),
            layout_rect: Rc::new(RefCell::new(Rect::ZERO)),
            content_is_hot: Rc::new(RefCell::new(false)),
        };

        let new_split_id = self.split(
            ctx,
            split_id,
            SplitContent::EditorTab(editor_tab_id),
            SplitContent::EditorTab(new_editor_tab.widget_id),
            direction,
            false,
            false,
        );

        new_editor_tab.split = new_split_id;
        if split_id != new_split_id {
            let editor_tab = self.editor_tabs.get_mut(&editor_tab_id).unwrap();
            let editor_tab = Arc::make_mut(editor_tab);
            editor_tab.split = new_split_id;
        }
        self.editor_tabs
            .insert(new_editor_tab.widget_id, Arc::new(new_editor_tab));
    }

    pub fn tab_split(
        &mut self,
        ctx: &mut EventCtx,
        editor_tab_id: WidgetId,
        direction: SplitDirection,
        config: &LapceConfig,
    ) {
        let editor_tab = self.editor_tabs.get(&editor_tab_id).unwrap();
        if let Some(active) = editor_tab.children.get(editor_tab.active) {
            match active {
                EditorTabChild::Editor(view_id, _, _) => {
                    self.split_editor(ctx, *view_id, direction, config);
                }
                EditorTabChild::Settings { editor_tab_id, .. } => {
                    self.split_settings(ctx, *editor_tab_id, direction, config);
                }
                EditorTabChild::Plugin {
                    editor_tab_id,
                    volt_id,
                    volt_name,
                    ..
                } => {
                    self.split_plugin(
                        ctx,
                        *editor_tab_id,
                        volt_id.clone(),
                        volt_name.clone(),
                        direction,
                        config,
                    );
                }
            }
        }
    }

    pub fn split_editor(
        &mut self,
        ctx: &mut EventCtx,
        view_id: WidgetId,
        direction: SplitDirection,
        config: &LapceConfig,
    ) {
        let editor = self.editors.get(&view_id).unwrap();
        if let Some(editor_tab_id) = editor.tab_id {
            let editor_tab = self.editor_tabs.get(&editor_tab_id).unwrap();
            let split_id = editor_tab.split;
            let mut new_editor = editor.copy();
            let mut new_editor_tab = LapceEditorTabData {
                widget_id: WidgetId::next(),
                split: split_id,
                active: 0,
                children: vec![EditorTabChild::Editor(
                    new_editor.view_id,
                    new_editor.editor_id,
                    new_editor.find_view_id,
                )]
                .into(),
                layout_rect: Rc::new(RefCell::new(Rect::ZERO)),
                content_is_hot: Rc::new(RefCell::new(false)),
            };
            new_editor.tab_id = Some(new_editor_tab.widget_id);

            let new_split_id = self.split(
                ctx,
                split_id,
                SplitContent::EditorTab(editor_tab_id),
                SplitContent::EditorTab(new_editor_tab.widget_id),
                direction,
                false,
                false,
            );

            new_editor_tab.split = new_split_id;
            if split_id != new_split_id {
                let editor_tab = self.editor_tabs.get_mut(&editor_tab_id).unwrap();
                let editor_tab = Arc::make_mut(editor_tab);
                editor_tab.split = new_split_id;
            }

            self.insert_editor(Arc::new(new_editor), config);
            self.editor_tabs
                .insert(new_editor_tab.widget_id, Arc::new(new_editor_tab));
        }
    }
}

#[derive(Clone, Debug, Deserialize, Serialize)]
pub enum EditorContent {
    File(PathBuf),
    None,
}

#[derive(Clone, Debug)]
pub enum InlineFindDirection {
    Left,
    Right,
}

#[derive(Clone, Debug, PartialEq, Eq)]
pub enum EditorTabChild {
    Editor(WidgetId, WidgetId, Option<(WidgetId, WidgetId)>),
    Settings {
        settings_widget_id: WidgetId,
        editor_tab_id: WidgetId,
        keymap_input_view_id: WidgetId,
    },
    Plugin {
        widget_id: WidgetId,
        volt_id: VoltID,
        volt_name: String,
        editor_tab_id: WidgetId,
    },
}

impl EditorTabChild {
    pub fn widget_id(&self) -> WidgetId {
        match &self {
            EditorTabChild::Editor(widget_id, _, _) => *widget_id,
            EditorTabChild::Settings {
                settings_widget_id, ..
            } => *settings_widget_id,
            EditorTabChild::Plugin { widget_id, .. } => *widget_id,
        }
    }

    pub fn child_info(&self, data: &LapceTabData) -> EditorTabChildInfo {
        match &self {
            EditorTabChild::Editor(view_id, _, _) => {
                let editor_data = data.main_split.editors.get(view_id).unwrap();
                EditorTabChildInfo::Editor(editor_data.editor_info(data))
            }
            EditorTabChild::Settings { .. } => EditorTabChildInfo::Settings,
            EditorTabChild::Plugin {
                volt_id, volt_name, ..
            } => EditorTabChildInfo::Plugin {
                volt_id: volt_id.clone(),
                volt_name: volt_name.to_string(),
            },
        }
    }

    pub fn set_editor_tab(
        &mut self,
        data: &mut LapceTabData,
        editor_tab_widget_id: WidgetId,
    ) {
        match self {
            EditorTabChild::Editor(view_id, _, _) => {
                let editor_data = data.main_split.editors.get_mut(view_id).unwrap();
                let editor_data = Arc::make_mut(editor_data);
                editor_data.tab_id = Some(editor_tab_widget_id);
            }
            EditorTabChild::Settings { editor_tab_id, .. } => {
                *editor_tab_id = editor_tab_widget_id;
            }
            EditorTabChild::Plugin { editor_tab_id, .. } => {
                *editor_tab_id = editor_tab_widget_id;
            }
        }
    }
}

/// The actual Editor tab structure, holding the windows.
#[derive(Clone, Debug)]
pub struct LapceEditorTabData {
    pub widget_id: WidgetId,
    pub split: WidgetId,
    pub active: usize,
    pub children: Vector<EditorTabChild>,
    pub layout_rect: Rc<RefCell<Rect>>,
    pub content_is_hot: Rc<RefCell<bool>>,
}

impl LapceEditorTabData {
    pub fn tab_info(&self, data: &LapceTabData) -> EditorTabInfo {
        let info = EditorTabInfo {
            active: self.active,
            is_focus: *data.main_split.active_tab == Some(self.widget_id),
            children: self
                .children
                .iter()
                .map(|child| child.child_info(data))
                .collect(),
        };
        info
    }

    pub fn active_child(&self) -> Option<&EditorTabChild> {
        self.children.get(self.active)
    }
}

#[derive(Clone, Debug)]
pub struct SelectionHistory {
    pub rev: u64,
    pub content: BufferContent,
    pub selections: im::Vector<Selection>,
}

#[derive(Clone, Debug, PartialEq, Eq)]
pub enum EditorView {
    Normal,
    /// Source Control Diffing
    Diff(String),
    /// Code Lens
    Lens,
}

impl EditorView {
    pub fn is_normal(&self) -> bool {
        matches!(self, EditorView::Normal)
    }
}

#[derive(Debug)]
pub struct StickyHeaderInfo {
    pub height: f64,
    pub lines: Vec<usize>,
    pub last_y_diff: f64,
}

#[derive(Clone, Debug)]
pub struct LapceEditorData {
    pub tab_id: Option<WidgetId>,
    pub view_id: WidgetId,
    pub editor_id: WidgetId,
    pub parent_view_id: Option<WidgetId>,
    pub find_view_id: Option<(WidgetId, WidgetId)>,
    pub content: BufferContent,
    pub view: EditorView,
    pub compare: Option<String>,
    pub scroll_offset: Vec2,
    pub cursor: Cursor,
    pub last_cursor_instant: Rc<RefCell<Instant>>,
    pub size: Rc<RefCell<Size>>,
    pub sticky_header: Rc<RefCell<StickyHeaderInfo>>,
    pub window_origin: Rc<RefCell<Point>>,
    pub snippet: Option<Vec<(usize, (usize, usize))>>,
    pub last_movement_new: Movement,
    pub last_inline_find: Option<(InlineFindDirection, String)>,
    pub inline_find: Option<InlineFindDirection>,
    pub motion_mode: Option<MotionMode>,
}

impl LapceEditorData {
    pub fn new(
        view_id: Option<WidgetId>,
        editor_id: Option<WidgetId>,
        tab_id: Option<WidgetId>,
        content: BufferContent,
        config: &LapceConfig,
    ) -> Self {
        Self {
            tab_id,
            view_id: view_id.unwrap_or_else(WidgetId::next),
            editor_id: editor_id.unwrap_or_else(WidgetId::next),
            view: EditorView::Normal,
            parent_view_id: None,
            find_view_id: if content.is_special() {
                None
            } else {
                Some((WidgetId::next(), WidgetId::next()))
            },
            scroll_offset: Vec2::ZERO,
            cursor: if content.is_input() {
                Cursor::new(CursorMode::Insert(Selection::caret(0)), None, None)
            } else if config.core.modal {
                Cursor::new(CursorMode::Normal(0), None, None)
            } else {
                Cursor::new(CursorMode::Insert(Selection::caret(0)), None, None)
            },
            last_cursor_instant: Rc::new(RefCell::new(Instant::now())),
            content,
            size: Rc::new(RefCell::new(Size::ZERO)),
            sticky_header: Rc::new(RefCell::new(StickyHeaderInfo {
                height: 0.0,
                lines: Vec::new(),
                last_y_diff: 0.0,
            })),
            compare: None,
            window_origin: Rc::new(RefCell::new(Point::ZERO)),
            snippet: None,
            last_movement_new: Movement::Left,
            inline_find: None,
            last_inline_find: None,
            motion_mode: None,
        }
    }

    pub fn copy(&self) -> LapceEditorData {
        let mut new_editor = self.clone();
        new_editor.view_id = WidgetId::next();
        new_editor.editor_id = WidgetId::next();
        new_editor.find_view_id = new_editor
            .find_view_id
            .map(|_| (WidgetId::next(), WidgetId::next()));
        new_editor.size = Rc::new(RefCell::new(Size::ZERO));
        new_editor.window_origin = Rc::new(RefCell::new(Point::ZERO));
        new_editor
    }

    pub fn is_code_lens(&self) -> bool {
        matches!(self.view, EditorView::Lens)
    }

    pub fn add_snippet_placeholders(
        &mut self,
        new_placeholders: Vec<(usize, (usize, usize))>,
    ) {
        if self.snippet.is_none() {
            if new_placeholders.len() > 1 {
                self.snippet = Some(new_placeholders);
            }
            return;
        }

        let placeholders = self.snippet.as_mut().unwrap();

        let mut current = 0;
        let offset = self.cursor.offset();
        for (i, (_, (start, end))) in placeholders.iter().enumerate() {
            if *start <= offset && offset <= *end {
                current = i;
                break;
            }
        }

        let v = placeholders.split_off(current);
        placeholders.extend_from_slice(&new_placeholders);
        placeholders.extend_from_slice(&v[1..]);
    }

    pub fn editor_info(&self, data: &LapceTabData) -> EditorInfo {
        let unsaved = if let BufferContent::Scratch(id, _) = &self.content {
            let doc = data.main_split.scratch_docs.get(id).unwrap();
            Some(doc.buffer().to_string())
        } else {
            None
        };

        EditorInfo {
            content: self.content.clone(),
            unsaved,
            scroll_offset: (self.scroll_offset.x, self.scroll_offset.y),
            position: if let BufferContent::File(_) = &self.content {
                Some(self.cursor.offset())
            } else {
                None
            },
        }
    }
}

#[derive(Clone, Debug, PartialEq, Eq, Serialize, Deserialize, Hash)]
pub struct SshHost {
    pub user: Option<String>,
    pub host: String,
    pub port: Option<usize>,
}

impl SshHost {
    pub fn from_string(s: &str) -> Self {
        let mut whole_splits = s.split(':');
        let splits = whole_splits
            .next()
            .unwrap()
            .split('@')
            .collect::<Vec<&str>>();
        let mut splits = splits.iter().rev();
        let host = splits.next().unwrap().to_string();
        let user = splits.next().map(|s| s.to_string());
        let port = whole_splits.next().and_then(|s| s.parse::<usize>().ok());
        Self { user, host, port }
    }

    pub fn user_host(&self) -> String {
        if let Some(user) = self.user.as_ref() {
            format!("{user}@{}", self.host)
        } else {
            self.host.clone()
        }
    }
}

impl Display for SshHost {
    fn fmt(&self, f: &mut std::fmt::Formatter<'_>) -> std::fmt::Result {
        if let Some(user) = self.user.as_ref() {
            write!(f, "{user}@")?;
        }
        write!(f, "{}", self.host)?;
        if let Some(port) = self.port {
            write!(f, ":{port}")?;
        }
        Ok(())
    }
}

#[derive(Clone, Debug, PartialEq, Eq, Serialize, Deserialize)]
pub enum LapceWorkspaceType {
    Local,
    RemoteSSH(SshHost),
    RemoteWSL,
}

impl LapceWorkspaceType {
    pub fn is_remote(&self) -> bool {
        matches!(
            self,
            LapceWorkspaceType::RemoteSSH(_) | LapceWorkspaceType::RemoteWSL
        )
    }
}

impl std::fmt::Display for LapceWorkspaceType {
    fn fmt(&self, f: &mut std::fmt::Formatter<'_>) -> std::fmt::Result {
        match self {
            LapceWorkspaceType::Local => f.write_str("Local"),
            LapceWorkspaceType::RemoteSSH(ssh) => {
                write!(f, "ssh://{ssh}")
            }
            LapceWorkspaceType::RemoteWSL => f.write_str("WSL"),
        }
    }
}

#[derive(Clone, Debug, PartialEq, Eq, Serialize, Deserialize)]
pub struct LapceWorkspace {
    pub kind: LapceWorkspaceType,
    pub path: Option<PathBuf>,
    pub last_open: u64,
}

impl Default for LapceWorkspace {
    fn default() -> Self {
        Self {
            kind: LapceWorkspaceType::Local,
            path: None,
            last_open: 0,
        }
    }
}

impl std::fmt::Display for LapceWorkspace {
    fn fmt(&self, f: &mut std::fmt::Formatter<'_>) -> std::fmt::Result {
        write!(
            f,
            "{}:{}",
            self.kind,
            self.path.as_ref().and_then(|p| p.to_str()).unwrap_or("")
        )
    }
}<|MERGE_RESOLUTION|>--- conflicted
+++ resolved
@@ -228,21 +228,6 @@
             windows.insert(window.window_id, window);
         }
 
-<<<<<<< HEAD
-        if config.plugins.auto_check {
-            log::info!("start to check for plugins");
-            thread::spawn(move || {
-                if let Ok(plugins) = LapceData::load_plugin_descriptions() {
-                    let _ = event_sink.submit_command(
-                        LAPCE_UI_COMMAND,
-                        LapceUICommand::UpdatePluginDescriptions(plugins),
-                        Target::Auto,
-                    );
-                }
-            }).join().expect("the plugin desc thread panicked");
-            log::info!("check for plugins completed");
-        }
-=======
         if let Some((window_id, _)) = windows.iter().next() {
             for file in files {
                 let _ = event_sink.submit_command(
@@ -255,24 +240,25 @@
 
         #[cfg(feature = "updater")]
         {
-            let local_event_sink = event_sink.clone();
-            std::thread::spawn(move || loop {
-                if let Ok(release) = crate::update::get_latest_release() {
-                    let _ = local_event_sink.submit_command(
-                        LAPCE_UI_COMMAND,
-                        LapceUICommand::UpdateLatestRelease(release),
-                        Target::Global,
-                    );
-                }
-                std::thread::sleep(std::time::Duration::from_secs(60 * 60));
-            });
+            if config.plugin_config.auto_check {
+                let local_event_sink = event_sink.clone();
+                std::thread::spawn(move || loop {
+                    if let Ok(release) = crate::update::get_latest_release() {
+                        let _ = local_event_sink.submit_command(
+                            LAPCE_UI_COMMAND,
+                            LapceUICommand::UpdateLatestRelease(release),
+                            Target::Global,
+                        );
+                    }
+                    std::thread::sleep(std::time::Duration::from_secs(60 * 60));
+                });
+            }
         }
 
         std::thread::spawn(move || {
             let _ = Self::listen_local_socket(event_sink);
         });
 
->>>>>>> 0ae86e66
         Self {
             active_window: Arc::new(
                 windows
@@ -322,27 +308,6 @@
         env.set(LapceTheme::INPUT_FONT_SIZE, 13u64);
     }
 
-<<<<<<< HEAD
-    fn load_plugin_descriptions() -> Result<Vec<PluginDescription>> {
-        let plugins: Vec<String> = ureq::get("https://lapce.github.io/plugins.json")
-            .call()?
-            .into_json()?;
-        let plugins: Vec<PluginDescription> = plugins
-            .iter()
-            .filter_map(|plugin| LapceData::load_plugin_description(plugin).ok())
-            .collect();
-        Ok(plugins)
-    }
-
-    fn load_plugin_description(plugin: &str) -> Result<PluginDescription> {
-        let url = format!(
-            "https://raw.githubusercontent.com/{}/master/plugin.toml",
-            plugin
-        );
-        let content = ureq::get(&url).call()?.into_string()?;
-        let plugin: PluginDescription = toml::from_str(&content)?;
-        Ok(plugin)
-=======
     fn listen_local_socket(event_sink: ExtEventSink) -> Result<()> {
         let local_socket = Directory::local_socket()
             .ok_or_else(|| anyhow!("can't get local socket folder"))?;
@@ -424,7 +389,6 @@
         }
 
         Ok(())
->>>>>>> 0ae86e66
     }
 }
 
