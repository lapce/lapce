--- conflicted
+++ resolved
@@ -10,10 +10,6 @@
     atomic_soft_tabs::{snap_to_soft_tab, snap_to_soft_tab_line_col, SnapDirection},
     command::{InitBufferContentCb, LapceUICommand, LAPCE_UI_COMMAND},
     config::{LapceConfig, LapceTheme},
-<<<<<<< HEAD
-    data::LapceWorkspace,
-=======
->>>>>>> 281093b9
     data::{EditorDiagnostic, EditorView},
     editor::{EditorLocation, EditorPosition},
     find::{Find, FindProgress},
@@ -475,10 +471,6 @@
         };
         let mut selection_find = Find::new(0);
         selection_find.case_matching = CaseMatching::Exact;
-<<<<<<< HEAD
-        let config = LapceConfig::load(&LapceWorkspace::default(), &[]);
-=======
->>>>>>> 281093b9
         let parser = BracketParser::new(
             "".to_string(),
             config.editor.bracket_pair_colorization,
