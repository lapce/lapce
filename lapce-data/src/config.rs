--- conflicted
+++ resolved
@@ -901,26 +901,19 @@
     }
 }
 
-<<<<<<< HEAD
-#[derive(FieldNames, Debug, Clone, Deserialize, Serialize, Default)]
-#[serde(rename_all = "kebab-case")]
-pub struct PluginsConfig {
-    #[field_names(desc = "Check for plugins automatically")]
-    pub auto_check: bool,
-}
-
-#[derive(Debug, Clone, Deserialize, Default)]
-pub struct Config {
-    pub lapce: LapceConfig,
-    pub editor: EditorConfig,
-    pub plugins: PluginsConfig,
-=======
 /// Used for creating a `DropdownData` for a setting
 #[derive(Debug, Clone)]
 pub struct DropdownInfo {
     /// The currently selected item.
     pub active_index: usize,
     pub items: im::Vector<String>,
+}
+
+#[derive(FieldNames, Debug, Clone, Deserialize, Serialize, Default)]
+#[serde(rename_all = "kebab-case")]
+pub struct PluginsConfig {
+    #[field_names(desc = "Check for plugins automatically")]
+    pub auto_check: bool,
 }
 
 #[derive(Clone, Deserialize, Default)]
@@ -934,9 +927,9 @@
     pub terminal: TerminalConfig,
     pub color_theme: ColorThemeConfig,
     pub icon_theme: IconThemeConfig,
+    pub plugin_config: PluginsConfig,
     #[serde(flatten)]
     pub plugins: HashMap<String, HashMap<String, serde_json::Value>>,
->>>>>>> 0ae86e66
     #[serde(skip)]
     pub default_color_theme: ColorThemeConfig,
     #[serde(skip)]
